--- conflicted
+++ resolved
@@ -1,10 +1,7 @@
 from ast import literal_eval
 import json
-<<<<<<< HEAD
 from typing import List
-=======
 import pandas as pd
->>>>>>> 276c6ef7
 
 
 def str_representation_to_pandas_df(array_repr: str) -> pd.DataFrame:
@@ -52,11 +49,7 @@
     return array
 
 
-<<<<<<< HEAD
 def markdown_table_with_headers(nested_array: List[List]):
-=======
-def markdown_table_with_headers(nested_array: list[list]):
->>>>>>> 276c6ef7
     # the first row of the array is the header
     headers = nested_array[0]
     # The rest of the array are the data rows
