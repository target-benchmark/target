from ast import literal_eval
import json
<<<<<<< HEAD
from typing import List, Literal
=======
from typing import List
import pandas as pd

>>>>>>> 2f13a286

def str_representation_to_pandas_df(array_repr: str) -> pd.DataFrame:
    """
    Attempts to convert a string representation of an array into an array object

    Parameters:
        array_repr (str): the string representation of the array

    Returns:
        an pandas DF, converted from the string

    Raises:
        ValueError if the representation doesn't convert to an array correctly
    """
    array = str_representation_to_array(array_repr)
    return array_of_arrays_to_df(array)


def array_of_arrays_to_df(array: List[List]):
    return pd.DataFrame(data=array[1:], columns=array[0])


def str_representation_to_array(array_repr: str) -> List:
    """
    Attempts to convert a string representation of an array into an array object

    Parameters:
        array_repr (str): the string representation of the array

    Returns:
        an array, converted from the string

    Raises:
        ValueError if the representation doesn't convert to an array correctly
    """
    # array = literal_eval(array_repr)
    # if not isinstance(array, list) or not isinstance(array[0], list):
    #     raise ValueError("the input array is not a valid representation of a list!")
    array = json.loads(array_repr.replace("'", '"'))
    expected_len = len(array[0])
    for row in array:
        if len(row) != expected_len:
            raise ValueError(f"row {row} has unmatched number of items!")
    return array

def convert_nested_list_to(nested_list: List[List], output_format: Literal["array", "nested array", "pandas"]):
    if "array" in output_format:
        return nested_list
    elif "pandas" in output_format:
        return array_of_arrays_to_df(nested_list)

def markdown_table_with_headers(nested_array: List[List]):
    # the first row of the array is the header
    headers = nested_array[0]
    # The rest of the array are the data rows
    data_rows = nested_array[1:]

    # Start building the Markdown table
    markdown = "| " + " | ".join(str(header) for header in headers) + " |\n"

    # Add separator
    markdown += "| " + " | ".join(["---"] * len(headers)) + " |\n"

    # Add data rows
    for row in data_rows:
        markdown += "| " + " | ".join(str(item) for item in row) + " |\n"
    return markdown<|MERGE_RESOLUTION|>--- conflicted
+++ resolved
@@ -1,12 +1,8 @@
 from ast import literal_eval
 import json
-<<<<<<< HEAD
 from typing import List, Literal
-=======
-from typing import List
 import pandas as pd
 
->>>>>>> 2f13a286
 
 def str_representation_to_pandas_df(array_repr: str) -> pd.DataFrame:
     """
@@ -52,11 +48,15 @@
             raise ValueError(f"row {row} has unmatched number of items!")
     return array
 
-def convert_nested_list_to(nested_list: List[List], output_format: Literal["array", "nested array", "pandas"]):
+
+def convert_nested_list_to(
+    nested_list: List[List], output_format: Literal["array", "nested array", "pandas"]
+):
     if "array" in output_format:
         return nested_list
     elif "pandas" in output_format:
         return array_of_arrays_to_df(nested_list)
+
 
 def markdown_table_with_headers(nested_array: List[List]):
     # the first row of the array is the header
