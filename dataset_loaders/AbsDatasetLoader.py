<<<<<<< HEAD
from datasets import DatasetDict
=======
from dataset_loaders.utils import array_of_arrays_to_df
from dataset_loaders.LoadersDataModels import QueryForTasksDataModel
from dictionary_keys import *

>>>>>>> 276c6ef7
from abc import ABC, abstractmethod
import csv
from datasets import DatasetDict
from enum import Enum
from pathlib import Path
<<<<<<< HEAD
import csv
from dataset_loaders.utils import (
    array_of_arrays_to_df,
    markdown_table_with_headers,
)
from dataset_loaders.LoadersDataModels import QueryForTasksDataModel
from typing import Iterable, Iterator
from dictionary_keys import *
=======
from typing import Iterable, Iterator
>>>>>>> 276c6ef7
from typing import Union, List, Dict


class AbsDatasetLoader(ABC):
    """
    The abstrack super class of target dataset loaders.
    This class contains implementations of utility functions shared by subclasses,
    but the loading functions are left as abstract so the subclasses will need to implement them separately.
    """

    def __init__(
        self,
        dataset_name: str,
        table_col_name: str = TABLE_COL_NAME,
        table_id_col_name: str = TABLE_ID_COL_NAME,
        database_id_col_name: str = DATABASE_ID_COL_NAME,
        query_col_name: str = QUERY_COL_NAME,
        query_id_col_name: str = QUERY_ID_COL_NAME,
        answer_col_name: str = ANSWER_COL_NAME,
        splits: Union[str, List[str]] = "test",
        data_directory: str = None,
        query_type: str = None,
        **kwargs,
    ):
        """
        Constructor for the abstract data loader class.

        Parameters:
            dataset_name (str): a string for the name of the dataset. required

            table_col_name (str, optional): name of the column that contains the nested array tables. defaults to "table", you can leave as default if working with any TARGET datasets. If user were to use custom datasets with different header names, this name can be adjusted accordingly.

            table_id_col_name (str, optional): name of the column that contains the unique identifiers of the tables. defaults to "table_id" across all TARGET datasets.

            database_id_col_name (str, optional): name of the column that contains the database id, this column exists in both queries and corpus datasets, and TARGET datasets loaders work on the assumption that the column name remains the same across the queries and corpus datasets. defaults to "database_id".

            query_col_name (str, optional): name of the column that contains the query strings. defaults to "query".

            query_id_col_name (str, optional): name of the column that contains the query ids. defaults to "query_id".

            answer_col_name (str, optional): name of the column that contains the answer str. defaults to "answer".

            splits (Union[str, List[str]], optional): splits of the data you want to load. defaults to test, since some models may use the train split of existing datasets for training, we opt to use test for our evaluation purposes.

            data_directory (str, optional): a directory where data files are stored. you don't have to provide one if you don't need to persist the file after loading it.

            query_type (str, optional): the type of queries that the dataset focuses on, for example fact verification, table QA, text to sql, etc. defaults to None.

        Instance Variables:
            aside from instance variables of the same name & purposes as the parameters, there's also:

            self.corpus: a huggingface DatasetDict object containing the corpus dataset, remains None until load corpus is complete.
            self.queries: a huggingface DatasetDict object containing the queries dataset, remains None until load queries is complete.
        """

        self.dataset_name: str = dataset_name
        self.splits = splits
        if isinstance(splits, str):
            self.splits = [splits]
        if data_directory and Path(data_directory).suffix:
            raise ValueError(f"this path {data_directory} looks like a path to a file.")
        self.data_directory: str = data_directory
        self.table_col_name: str = table_col_name
        self.table_id_col_name: str = table_id_col_name
        self.database_id_col_name: str = database_id_col_name
        self.query_col_name: str = query_col_name
        self.query_id_col_name: str = query_id_col_name
        self.answer_col_name: str = answer_col_name
        self.query_type: str = query_type
        self.corpus: DatasetDict = None
        self.queries: DatasetDict = None

    def load(self, splits: Union[str, List[str]] = None) -> None:
        if not self.corpus or not self.queries:
            self._load(splits=splits)

    @abstractmethod
    def _load(self, splits: Union[str, List[str]] = None) -> None:
        """
        Load the dataset split.

        This method should be implemented by subclasses to load specific splits of a dataset,
        such as 'train', 'test', or 'validation'. It can accept either a single split as a string or a list of splits.

        Parameters:
            splits(Union[str, List[str]], optional): The dataset split or splits to load. If none are provided, splits specified in self.splits should be loaded. self.splits will also be updated to reflect the splits actually loaded

        Raises NotImplementedError: If the method is called on the abstract class directly.

        """
        raise NotImplementedError("Base class do not use!")

    @abstractmethod
    def _load_corpus(self) -> None:
        pass

    @abstractmethod
    def _load_queries(self) -> None:
        pass

    def persist_corpus_to(
        self, format: str, path: str = None, splits: Union[str, List[str]] = None
    ) -> None:
        """
        Saves the tables in the corpus to a specified location and format.

        Parameters:
            format (str): The format in which to save the corpus (e.g., 'csv', 'json').
            path (str, optional): The file system path where the corpus should be saved. creates directory if the directory doesn't exist. if no path is given, defaults to self.data_directory. if self.data_directory is also None, throw ValueError.
            splits (Union[str, List[str]]): split names to persist. if non is provided, all splits will be persisted.

        Raises:
            Runtime error if the corpus has not been loaded, or if the splits specified doesn't exist in the data dicts.
        """
        if not self.corpus:
            raise RuntimeError("Corpus has not been loaded!")

        if not splits:
            splits = self.splits
        else:
            splits = self._check_all_split_names_exist(splits)
            if not isinstance(splits, list):
                raise ValueError(
                    f"split {splits} doesn't exist for the current dataset!"
                )

        if not path:
            if not self.data_directory:
                raise ValueError(f"No path for persistence is specified!")
            path = self.data_directory

        path_to_write_to = Path(path)
        if path_to_write_to.suffix:
            raise ValueError(
                f"this path {path_to_write_to} looks like a path to a file."
            )
        if not path_to_write_to.exists():
            path_to_write_to.mkdir(parents=True, exist_ok=True)

        for split in splits:
            split_path = path_to_write_to / split
            if not split_path.exists():
                split_path.mkdir(parents=True, exist_ok=True)
            cur_split_dataset = self.corpus[split]
            for batch in cur_split_dataset.iter(1):
                table_name = Path(batch[self.table_id_col_name][0])
                nested_array = batch[self.table_col_name][0]
                if format.lower() == "csv":
                    if "csv" not in table_name.suffix:
                        table_name = table_name / ".csv"
                    table_path = split_path / table_name
                    with open(table_path, "w", newline="") as csvfile:
                        writer = csv.writer(csvfile)
                        writer.writerows(nested_array)
                if format.lower() == "json":
                    if "json" not in table_name.suffix:
                        table_name = table_name / ".json"
                    table_path = split_path / table_name
                    # TODO: write JSON persistence logic
                    pass

    def convert_corpus_table_to(
        self,
        output_format: str = "nested array",
        splits: Union[str, List[str]] = None,
        batch_size: int = 64,
    ) -> Iterable[Dict]:
        """
        convert the corpus table to a specific format in memory.

        Parameters:

            output_format (str): the output class name, can be nest_array, pandas, etc.
            splits (Union[str, List[str]]): split names to convert. if non is provided, all splits will be converted.
            batch_size (int): number of tables to be outputted at once

        Returns:
            a generator that contains a dictionary with the keys being the table_ids and the values being the corresponding table as an output_format object
        """

        if not self.corpus:
            raise RuntimeError("Corpus has not been loaded!")

        if not splits:
            splits = self.splits
        else:
            splits = self._check_all_split_names_exist(splits)
            if not isinstance(splits, list):
                raise ValueError(
                    f"split {splits} doesn't exist for the current dataset!"
                )

        for split in splits:
            cur_split_dataset = self.corpus[split]
            for batch in cur_split_dataset.iter(batch_size):
                table_ids = batch[self.table_id_col_name]
                tables = []
                if "array" in output_format.lower():
                    tables = batch[self.table_col_name]
                elif "dataframe" in output_format.lower():
                    tables = map(array_of_arrays_to_df, batch[self.table_col_name])
                res_dict = {}
                for key, value in zip(table_ids, tables):
                    res_dict[key] = value
                yield res_dict

    def get_table_id_to_table(
        self,
<<<<<<< HEAD
        splits: Union[str, List[str]] = None,
    ) -> Dict[str, List[List]]:
=======
        splits: str | list[str] = None,
    ) -> dict[str, list[list]]:
>>>>>>> 276c6ef7
        mapping_dict = {}
        for batch in self.convert_corpus_table_to(splits=splits):
            for table_id, table in batch.items():
                mapping_dict[table_id] = table
        return mapping_dict

    def get_queries_for_task(
        self, splits: Union[str, List[str]] = None, batch_size: int = 64
    ) -> Iterable[List[QueryForTasksDataModel]]:
        if not self.queries:
            raise RuntimeError("Queries has not been loaded!")

        if not splits:
            splits = self.splits
        else:
            splits = self._check_all_split_names_exist(splits)
            if not isinstance(splits, List):
                raise ValueError(
                    f"split {splits} doesn't exist for the current dataset!"
                )
        for split in splits:
            cur_queries_split = self.queries[split]
            for batch in cur_queries_split.iter(batch_size):
                res_list = []
                query_ids = batch[self.query_id_col_name]
                queries = batch[self.query_col_name]
                database_ids = batch[self.database_id_col_name]
                table_ids = batch[self.table_id_col_name]
                answers = batch[self.answer_col_name]
                for query_id, query, database_id, table_id, answer in zip(
                    query_ids, queries, database_ids, table_ids, answers
                ):
                    res_list.append(
                        QueryForTasksDataModel(
                            table_id=table_id,
                            database_id=database_id,
                            query_id=query_id,
                            query=query,
                            answer=answer,
                        )
                    )
                yield res_list

    def get_dataset_name(self) -> str:
        """
        returns the name of the dataset

        Returns:
            a string which is the name of the dataset
        """
        return self.dataset_name

    def get_corpus(self, splits: Union[str, List[str]] = None) -> DatasetDict:
        """
        get the corpus of the loaded dataset. if the dataset has not been loaded, raise an error.

        Parameters:
            splits(Union[str, List[str]], optional): optional, either a string or a list of strings, each string is a split name. if none is provided, the entire DatasetDict object is returned.

        Returns:
            a DatasetDict object containing the corresponding splits from the dataset's corpus

        Raises:
            a runtime error if a specified split doesn't exist within the existing_dataset_dict.

        """
        if not self.corpus:
            raise RuntimeError("Corpus datasets have not been loaded!")
        return self._get_dataset_dict_from_split(self.corpus, splits)

    def get_queries(self, splits: Union[str, List[str]] = None) -> DatasetDict:
        """
        get the queries of the loaded dataset. if the dataset has not been loaded, raise an error.

        Parameters:
            splits(Union[str, List[str]], optional): optional, either a string or a list of strings, each string is a split name. if none is provided, the entire DatasetDict object is returned.

        Returns:
            a DatasetDict object containing the corresponding splits from the dataset's queries.

        Raises:
            a runtime error if a specified split doesn't exist within the existing_dataset_dict.
        """
        if not self.queries:
            raise RuntimeError("Queries datasets have not been loaded!")
        return self._get_dataset_dict_from_split(self.queries, splits)

    def _get_dataset_dict_from_split(
        self, existing_dataset_dict: DatasetDict, splits: Union[str, List[str]] = None
    ) -> DatasetDict:
        """
        get the dataset from specified splits

        Parameters:
            existing_dataset_dict (DatasetDict): a dataset dict to get splits from.
            splits (Union[str, List[str]], optional): split names, can be a single name or a list of names. if none is provided, the entire DatasetDict object is returned.

        Returns:
            a DatasetDict object containing the requested splits.

        Raises:
            a runtime error if a specified split doesn't exist within the existing_dataset_dict.
        """
        if not splits:
            return existing_dataset_dict

        splits = self._check_all_split_names_exist(splits)
        if not isinstance(splits, list):
            raise RuntimeError(f"split {splits} doesn't exist for the current dataset!")
        dataset_splits = [
            (split_name, existing_dataset_dict[split_name]) for split_name in splits
        ]
        return DatasetDict(dataset_splits)

    def _check_all_split_names_exist(
        self, splits: Union[str, List[str]] = None
    ) -> Union[str, List[str]]:
        """
        check if the splits string or list exists within the corpus and queries Datasets. if any of the splits doesn't exist within either, the function returns the split name that doesn't exist. otherwise returns a list of splits

        Parameters:
            splits (Union[str, List[str]]) : a single split or a list of splits to check

        Returns:
             if a split doesn't exist, return the single string (split name that doesn't exist), or returns a list of validated split names.
        """
        if isinstance(splits, str):
            splits = [splits]
        for split_name in splits:
            if split_name not in self.corpus or split_name not in self.queries:
                return split_name
        return splits

    def get_corpus_header(self) -> Dict[str, List[str]]:
        """
        returns the header of this dataset's corpus

        Returns:
            a dictionary containing the headers of the corpus
        """
        if not self.corpus:
            raise RuntimeError("Corpus datasets have not been loaded!")
        return self.corpus.column_names

    def get_queries_header(self) -> Dict[str, List[str]]:
        """
        returns the header of this dataset's queries
        Returns:
            a dictionary containing the headers of the queries
        """
        if not self.queries:
            raise RuntimeError("Queries datasets have not been loaded!")
        return self.queries.column_names


class QueryType(Enum):
    TEXT_2_SQL = "Text-2-Sql"
    FACT_VERIFICATION = "Fact Verification"
    TABLE_QA = "Table question answering"
    OTHER = "Other"<|MERGE_RESOLUTION|>--- conflicted
+++ resolved
@@ -1,28 +1,13 @@
-<<<<<<< HEAD
-from datasets import DatasetDict
-=======
 from dataset_loaders.utils import array_of_arrays_to_df
 from dataset_loaders.LoadersDataModels import QueryForTasksDataModel
 from dictionary_keys import *
 
->>>>>>> 276c6ef7
 from abc import ABC, abstractmethod
 import csv
 from datasets import DatasetDict
 from enum import Enum
 from pathlib import Path
-<<<<<<< HEAD
-import csv
-from dataset_loaders.utils import (
-    array_of_arrays_to_df,
-    markdown_table_with_headers,
-)
-from dataset_loaders.LoadersDataModels import QueryForTasksDataModel
 from typing import Iterable, Iterator
-from dictionary_keys import *
-=======
-from typing import Iterable, Iterator
->>>>>>> 276c6ef7
 from typing import Union, List, Dict
 
 
@@ -231,13 +216,8 @@
 
     def get_table_id_to_table(
         self,
-<<<<<<< HEAD
         splits: Union[str, List[str]] = None,
     ) -> Dict[str, List[List]]:
-=======
-        splits: str | list[str] = None,
-    ) -> dict[str, list[list]]:
->>>>>>> 276c6ef7
         mapping_dict = {}
         for batch in self.convert_corpus_table_to(splits=splits):
             for table_id, table in batch.items():
