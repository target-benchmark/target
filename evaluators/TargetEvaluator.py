from dataset_loaders.AbsDatasetLoader import AbsDatasetLoader
from dataset_loaders.HFDatasetLoader import HFDatasetLoader
from dataset_loaders.GenericDatasetLoader import GenericDatasetLoader
from dataset_loaders.LoadersDataModels import (
    DatasetConfigDataModel,
    GenericDatasetConfigDataModel,
    HFDatasetConfigDataModel,
)
from retrievers import (
<<<<<<< HEAD
    AbsTargetCustomEmbeddingRetriver,
    AbsTargetStandardizedEmbeddingRetriever,
    AbsTargetRetrieverBase,
=======
    AbsCustomEmbeddingRetriever,
    AbsStandardizedEmbeddingRetriever,
>>>>>>> 376b028c
)
from tasks.AbsTargetTask import AbsTargetTask
from tasks.TableRetrievalTask import TableRetrievalTask
from tasks.TasksDataModels import TaskResultsDataModel

from evaluators.utils import find_tasks
from datetime import datetime

import logging


class TargetEvaluator:
    def __init__(
        self,
        downstream_task_names: str | list[str] = [],
        downstream_task_objects: AbsTargetTask | list[AbsTargetTask] = [],
        persist_log: bool = True,
        log_file_path: str = None,
    ):
        """
        Pass in a list of task names for the evaluator to run. If no tasks are passed in, default table retrieval task will be created for running.

        Parameters:
            downstream_task_names (str | list[str], optional): name of the tasks.
            downstream_task_objects (AbsTargetTask | list[AbsTargetTask], optional): a list of custom tasks. for example, if a user wants to run some task with a custom dataset, they can first create the task object with the specified dataset configs, then simply pass the task object in here.
            persist_log (bool, optional): whether to persist the log to a file or not.
            log_file_path (string, optional): the path to persis the log to. if none is provided, default to target_run_log_<current time>.txt
        """

        # set up a logger for target
        self.logger = self.setup_logger(
            persist_log=persist_log, log_file_path=log_file_path
        )
        self.logger.info("Logger for TARGET is set up!")

        self.logger.info("Starting to load the specified tasks...")
        self.tasks: dict[str, AbsTargetTask] = self.load_tasks(
            downstream_task_names, downstream_task_objects
        )
        self.logger.info(f"Finished loading tasks! Tasks loaded: {self.tasks.keys()}")

        self.logger.info("Started creating dataset information...")
        self.dataset_info = self.create_dataset_info(self.tasks)
        self.logger.info("Finished creating dataset config information.")

        self.logger.info("Started creating data loader objects...")
        self.dataloaders = self.create_dataloaders(self.dataset_info)
        self.logger.info("Finished creating dataset loaders. Finished setting up.")

    def load_tasks(
        self,
        downstream_task_names: str | list[str],
        downstream_task_objects: AbsTargetTask | list[AbsTargetTask],
    ) -> dict[str, AbsTargetTask]:
        """
        Returns the task objects specified in the list of downstream tasks. If no tasks are specified, load the table retrieval task.

        Parameters:
            downstream_task_names (str | list[str]): list of default tasks names for loading default tasks.
            downstream_task_objects: list of created task objects.

        Returns:
            a dictionary mapping task names to task objects.
        """
        if not isinstance(downstream_task_names, list):
            downstream_task_names = [downstream_task_names]
<<<<<<< HEAD
        if not isinstance(downstream_task_objects, list):
            downstream_task_objects = [downstream_task_objects]
        if len(downstream_task_names) + len(downstream_task_objects) == 0:
            return {TableRetrievalTask.get_default_task_name: TableRetrievalTask()}
        loaded_tasks = {}
        tasks_dict = find_tasks()
        for task_name in downstream_task_names:
            if task_name in tasks_dict:
                task_class = tasks_dict[task_name]
                task_default_name = task_class.get_default_task_name()
                if task_default_name in loaded_tasks:
                    self.logger.warning(
                        f"task by name {task_default_name} already loaded. this action will overwrite the previously loaded task. be careful as this may not be intended behavior!"
                    )
                loaded_tasks[task_default_name] = task_class()
            else:
                self.logger.warning(
                    f"task named {task_name} doesn't exist. please double check your input values. skipping this task..."
                )
        for task_obj in downstream_task_objects:
            if not isinstance(task_obj):
                self.logger.warning(
                    f"task {task_obj} is not a valid task object. Skipping..."
                )
                continue
            task_name = task_obj.get_task_name()
            if task_name in loaded_tasks:
                self.logger.warning(
                    f"task by name {task_default_name} already loaded. this action will overwrite the previously loaded task. be careful as this may not be intended behavior!"
                )
            loaded_tasks[task_default_name] = task_class()
        return loaded_tasks

    def create_dataset_info(
        self, tasks: dict[str, AbsTargetTask]
    ) -> dict[str, DatasetConfigDataModel]:
        """
        After loading in the tasks, create the dataset information dictionary
        Parameters:
            tasks (dict[str, AbsTargetTask]): a dictionary mapping task names to tasks.

        Returns:
            a dictionary mapping dataset names to dataset configs.
        """
        eval_dataset_config = {}
        for task_name, task_object in tasks.items():
            dataset_config = task_object.get_dataset_config()
            for dataset_name, config in dataset_config.items():
                if dataset_name not in eval_dataset_config:
                    eval_dataset_config[dataset_name] = config
        return eval_dataset_config

    def create_dataloaders(
        self, dataset_config: dict[str, DatasetConfigDataModel]
    ) -> dict[str, AbsTargetDatasetLoader]:
        """
        Create the dataloaders according to the dataset config. Doesn't load the data until the tasks are actually being run.

        Parameters:
            dataset_config (dict[str, DatasetConfigDataModel]): A dictionary mapping dataset names to the config data models.

        Returns:
            a dictionary of dataloaders mapping dataset names to dataloader objects.
        """
        eval_dataloaders = {}
        for dataset_name, config in dataset_config.items():
            if isinstance(config, HFDatasetConfigDataModel):
                eval_dataloaders[dataset_name] = HFDatasetLoader(**config.model_dump())
            elif isinstance(config, GenericDatasetConfigDataModel):
                eval_dataloaders[dataset_name] = GenericDatasetConfigDataModel(
                    **config.model_dump()
                )
=======
        self.downstream_task_names: list[str] = downstream_task_names
        self.datasets_info: list[dict[str, object]] = {}
        self.dataloaders: dict[str, AbsDatasetLoader] = {}
        self.load_tasks()
        self.create_dataloaders()

    def load_tasks(self):
        """
        load the task objects specified in the list of downstream tasks. plus the table retrieval task.
        it should also create the self.datasets_info list of dictionaries. each dictionary should have the following keys:
            dataset_name: name of the dataset
            is_hf: if the dataset is a dataset on the huggingface hub or generic dataset
            if is_hf is true:
                corpus_path: path to corpus
                queries_path: path to queries
>>>>>>> 376b028c
            else:
                self.logger.warning(
                    f"The dataset config passed in for {dataset_name} is not a valid dataset config data model. Skipping..."
                )

    def load_datasets_for_task(
        self,
        dataset_names: list[str],
        splits: str | list[str] = "test",
    ) -> dict[str, AbsTargetDatasetLoader]:
        """
        Load the datasets through the dataloaders for a task.

        Parameters:
            dataset_names (list[str]): a list of names for the datasets to load.
            splits (str | list[str], optional): a single split or a list of splits.

        Return:
            a dictionary mapping dataset name to the corresponding dataloader object.
        """
        dataloaders_for_task = {}
        for dataset_name in dataset_names:
            if dataset_name not in self.dataloaders:
                self.logger.warning(
                    f"Dataset {dataset_name} was not included at task creation. Please double check if you've inputted the dataset config correctly!"
                )
            else:
                dataloader = self.dataloaders[dataset_name]
                dataloader.load(splits=splits)
                dataloaders_for_task[dataset_name] = dataloader
        return dataloaders_for_task

    def setup_logger(
        self, persist_log: bool = True, log_file_path: str = None
    ) -> logging.Logger:
        """
        set up a logger for logging all evaluator actions.
        Parameters:
            persist_log (bool, optional): whether to persist the log to a file or not.
            log_file_path (string, optional): the path to persis the log to. if none is provided, default to target_run_log_<current time>.txt

        Returns:
            a logger with the correct file handling set up.
        """
        logger = logging.getLogger(__name__)
        logger.setLevel(logging.DEBUG)
        if persist_log:
            if not log_file_path:
                time_str = datetime.now().strftime("%Y-%m-%d %H:%M:%S")
                log_file_path = f"./target_run_log_{time_str}.txt"
            # Create file handler which logs even debug messages
            fh = logging.FileHandler(log_file_path)
            fh.setLevel(logging.DEBUG)

            # Create formatter and add it to the handler
            formatter = logging.Formatter(
                "%(asctime)s - %(name)s - %(levelname)s - %(message)s"
            )
            fh.setFormatter(formatter)

            # Add the handler to the logger
            logger.addHandler(fh)
        return logger

    def run(
        self,
        retriever: AbsTargetRetrieverBase,
        splits: str | list[str] = "test",
        batch_size: int = 64,
        top_k: int = 5,
        **kwargs,
    ) -> dict[str, TaskResultsDataModel]:
        """
        Call this function to run the tasks! Woohoo!!!

        Parameters:
            retriever (AbsTargetRetrieverBase): a retriever that either inherits from AbsTargetStandardizedEmbeddingRetriever or AbsTargetCustomEmbeddingRetriver.
            splits (str | list[str], optional): splits of data to run the tasks on.
            batch_size (int, optional): number of queries / number of tables to pass to the retriever at once. TODO: figure out if this is still relevant?
            top_k (int, optional): top k tables to retrieve.
        """
        all_results = {}
        loaded_datasets = set()
        for task_name, task in self.tasks.items():
            self.logger.info(f"Start running {task_name}...")
            self.logger.info("Start checking for new corpus to embed...")
            # load the datasets needed
            dataset_names = task.get_dataset_config().keys()
            dataloaders_for_task = self.load_datasets_for_task(
                dataset_names=dataset_names, splits=splits
            )

            # call embed corpus on the retriever to embed/preprocess the tables
            for dataset_name in dataset_names:
                if dataset_name not in loaded_datasets:
                    if isinstance(retriever, AbsTargetStandardizedEmbeddingRetriever):
                        embeddings = retriever.embed_corpus(
                            dataset_name,
                            self.dataloaders[dataset_name].convert_corpus_table_to(
                                retriever.get_expected_corpus_format()
                            ),
                        )
                        # TODO: figure out what to do with the embedding
                    elif isinstance(retriever, AbsTargetCustomEmbeddingRetriver):
                        retriever.embed_corpus(
                            dataset_name,
                            self.dataloaders[dataset_name].convert_corpus_table_to(
                                retriever.get_expected_corpus_format()
                            ),
                        )
                    else:
                        self.logger.warning(
                            "the retriever passed in is in the wrong format! it doens't inherit from any target retriever classes. "
                        )

            self.logger("Finished embedding all new corpus!")

            # run the task!
            task_result = task.task_run(
                retriever=retriever,
                dataset_loaders=dataloaders_for_task,
                logger=self.logger,
                batch_size=batch_size,
                splits=splits,
                top_k=top_k,
                **kwargs,
            )
            all_results[task_name] = task_result
        self.logger.info("Finished running all tasks!")
        return all_results<|MERGE_RESOLUTION|>--- conflicted
+++ resolved
@@ -7,16 +7,11 @@
     HFDatasetConfigDataModel,
 )
 from retrievers import (
-<<<<<<< HEAD
-    AbsTargetCustomEmbeddingRetriver,
-    AbsTargetStandardizedEmbeddingRetriever,
-    AbsTargetRetrieverBase,
-=======
+    AbsRetrieverBase,
     AbsCustomEmbeddingRetriever,
     AbsStandardizedEmbeddingRetriever,
->>>>>>> 376b028c
 )
-from tasks.AbsTargetTask import AbsTargetTask
+from tasks.AbsTask import AbsTargetTask
 from tasks.TableRetrievalTask import TableRetrievalTask
 from tasks.TasksDataModels import TaskResultsDataModel
 
@@ -81,7 +76,6 @@
         """
         if not isinstance(downstream_task_names, list):
             downstream_task_names = [downstream_task_names]
-<<<<<<< HEAD
         if not isinstance(downstream_task_objects, list):
             downstream_task_objects = [downstream_task_objects]
         if len(downstream_task_names) + len(downstream_task_objects) == 0:
@@ -136,7 +130,7 @@
 
     def create_dataloaders(
         self, dataset_config: dict[str, DatasetConfigDataModel]
-    ) -> dict[str, AbsTargetDatasetLoader]:
+    ) -> dict[str, AbsDatasetLoader]:
         """
         Create the dataloaders according to the dataset config. Doesn't load the data until the tasks are actually being run.
 
@@ -154,23 +148,6 @@
                 eval_dataloaders[dataset_name] = GenericDatasetConfigDataModel(
                     **config.model_dump()
                 )
-=======
-        self.downstream_task_names: list[str] = downstream_task_names
-        self.datasets_info: list[dict[str, object]] = {}
-        self.dataloaders: dict[str, AbsDatasetLoader] = {}
-        self.load_tasks()
-        self.create_dataloaders()
-
-    def load_tasks(self):
-        """
-        load the task objects specified in the list of downstream tasks. plus the table retrieval task.
-        it should also create the self.datasets_info list of dictionaries. each dictionary should have the following keys:
-            dataset_name: name of the dataset
-            is_hf: if the dataset is a dataset on the huggingface hub or generic dataset
-            if is_hf is true:
-                corpus_path: path to corpus
-                queries_path: path to queries
->>>>>>> 376b028c
             else:
                 self.logger.warning(
                     f"The dataset config passed in for {dataset_name} is not a valid dataset config data model. Skipping..."
@@ -180,7 +157,7 @@
         self,
         dataset_names: list[str],
         splits: str | list[str] = "test",
-    ) -> dict[str, AbsTargetDatasetLoader]:
+    ) -> dict[str, AbsDatasetLoader]:
         """
         Load the datasets through the dataloaders for a task.
 
@@ -237,7 +214,7 @@
 
     def run(
         self,
-        retriever: AbsTargetRetrieverBase,
+        retriever: AbsRetrieverBase,
         splits: str | list[str] = "test",
         batch_size: int = 64,
         top_k: int = 5,
@@ -247,7 +224,7 @@
         Call this function to run the tasks! Woohoo!!!
 
         Parameters:
-            retriever (AbsTargetRetrieverBase): a retriever that either inherits from AbsTargetStandardizedEmbeddingRetriever or AbsTargetCustomEmbeddingRetriver.
+            retriever (AbsTargetRetrieverBase): a retriever that either inherits from AbsTargetStandardizedEmbeddingRetriever or AbsCustomEmbeddingRetriver.
             splits (str | list[str], optional): splits of data to run the tasks on.
             batch_size (int, optional): number of queries / number of tables to pass to the retriever at once. TODO: figure out if this is still relevant?
             top_k (int, optional): top k tables to retrieve.
@@ -266,7 +243,7 @@
             # call embed corpus on the retriever to embed/preprocess the tables
             for dataset_name in dataset_names:
                 if dataset_name not in loaded_datasets:
-                    if isinstance(retriever, AbsTargetStandardizedEmbeddingRetriever):
+                    if isinstance(retriever, AbsStandardizedEmbeddingRetriever):
                         embeddings = retriever.embed_corpus(
                             dataset_name,
                             self.dataloaders[dataset_name].convert_corpus_table_to(
@@ -274,7 +251,7 @@
                             ),
                         )
                         # TODO: figure out what to do with the embedding
-                    elif isinstance(retriever, AbsTargetCustomEmbeddingRetriver):
+                    elif isinstance(retriever, AbsCustomEmbeddingRetriever):
                         retriever.embed_corpus(
                             dataset_name,
                             self.dataloaders[dataset_name].convert_corpus_table_to(
