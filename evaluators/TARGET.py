from dataset_loaders.AbsDatasetLoader import AbsDatasetLoader
<<<<<<< HEAD
from dataset_loaders.HFDatasetLoader import HFDatasetLoader
=======
from dataset_loaders import HFDatasetLoader
>>>>>>> 276c6ef7
from dataset_loaders.LoadersDataModels import (
    DatasetConfigDataModel,
    GenericDatasetConfigDataModel,
    HFDatasetConfigDataModel,
)
from evaluators.utils import find_tasks
from retrievers import (
    AbsRetrieverBase,
    AbsCustomEmbeddingRetriever,
    AbsStandardizedEmbeddingRetriever,
)
from tasks.AbsTask import AbsTask
from tasks import TableRetrievalTask
from tasks.TasksDataModels import TaskResultsDataModel
<<<<<<< HEAD
import os
from evaluators.utils import find_tasks
=======

>>>>>>> 276c6ef7
from datetime import datetime
import logging
import os

from typing import Union, List, Dict


class TARGET:
    def __init__(
        self,
        downstream_task_names: Union[str, List[str]] = [],
        downstream_task_objects: Union[AbsTask, List[AbsTask]] = [],
        persist_log: bool = True,
        log_file_path: str = None,
    ):
        """
        Pass in a list of task names for the evaluator to run. If no tasks are passed in, default table retrieval task will be created for running.

        Parameters:
            downstream_task_names (Union[str, List[str]], optional): name of the tasks.
            downstream_task_objects (Union[AbsTask, List[AbsTask]], optional): a list of custom tasks. for example, if a user wants to run some task with a custom dataset, they can first create the task object with the specified dataset configs, then simply pass the task object in here.
            persist_log (bool, optional): whether to persist the log to a file or not.
            log_file_path (string, optional): the path to persis the log to. if none is provided, default to target_run_log_<current time>.txt
        """

        # set up a logger for target
        self.logger = self.setup_logger(
            persist_log=persist_log, log_file_path=log_file_path
        )
        self.logger.info("Logger for TARGET is set up!")

        self.logger.info("Starting to load the specified tasks...")
        self.tasks: Dict[str, AbsTask] = self.load_tasks(
            downstream_task_names, downstream_task_objects
        )
        self.logger.info(f"Finished loading tasks! Tasks loaded: {self.tasks.keys()}")

        self.logger.info("Started creating dataset information...")
<<<<<<< HEAD
        self.dataset_info: Dict[str, DatasetConfigDataModel] = self.create_dataset_info(
=======
        self.dataset_info: dict[str, DatasetConfigDataModel] = self.create_dataset_info(
>>>>>>> 276c6ef7
            self.tasks
        )
        self.logger.info("Finished creating dataset config information.")

        self.logger.info("Started creating data loader objects...")
<<<<<<< HEAD
        self.dataloaders: Dict[str, AbsDatasetLoader] = self.create_dataloaders(
=======
        self.dataloaders: dict[str, AbsDatasetLoader] = self.create_dataloaders(
>>>>>>> 276c6ef7
            self.dataset_info
        )
        self.logger.info("Finished creating dataset loaders. Finished setting up.")

    def load_tasks(
        self,
        downstream_task_names: Union[str, List[str]],
        downstream_task_objects: Union[AbsTask, List[AbsTask]],
    ) -> Dict[str, AbsTask]:
        """
        Returns the task objects specified in the list of downstream tasks. If no tasks are specified, load the table retrieval task.

        Parameters:
            downstream_task_names (Union[str, List[str]]): list of default tasks names for loading default tasks.
            downstream_task_objects: list of created task objects.

        Returns:
            a dictionary mapping task names to task objects.
        """
        if not isinstance(downstream_task_names, list):
            downstream_task_names = [downstream_task_names]
        if not isinstance(downstream_task_objects, list):
            downstream_task_objects = [downstream_task_objects]
        if len(downstream_task_names) + len(downstream_task_objects) == 0:
            return {TableRetrievalTask.get_default_task_name(): TableRetrievalTask()}
        loaded_tasks = {}
        tasks_dict = find_tasks()
        for task_name in downstream_task_names:
            if task_name in tasks_dict:
                task_class = tasks_dict[task_name]
                task_default_name = task_class.get_default_task_name()
                if task_default_name in loaded_tasks:
                    self.logger.warning(
                        f"task by name {task_default_name} already loaded. this action will overwrite the previously loaded task. be careful as this may not be intended behavior!"
                    )
                loaded_tasks[task_default_name] = task_class()
            else:
                self.logger.warning(
                    f"task named {task_name} doesn't exist. please double check your input values. skipping this task..."
                )
        for task_obj in downstream_task_objects:
            if not isinstance(task_obj, AbsTask):
                self.logger.warning(
                    f"task {task_obj} is not a valid task object. Skipping..."
                )
                continue
            task_name = task_obj.get_task_name()
            if task_name in loaded_tasks:
                self.logger.warning(
                    f"task by name {task_default_name} already loaded. this action will overwrite the previously loaded task. be careful as this may not be intended behavior!"
                )
            loaded_tasks[task_default_name] = task_class()
        return loaded_tasks

<<<<<<< HEAD
    def get_loaded_tasks(self) -> List[str]:
=======
    def get_loaded_tasks(self) -> list[str]:
>>>>>>> 276c6ef7
        """
        Getter function for all the loaded tasks.

        Returns:
            a list of task names of the loaded tasks. if no tasks are loaded, return an empty list.
        """
        if self.tasks != None:
            return list(self.tasks.keys())
        else:
            return []

    def create_dataset_info(
        self, tasks: Dict[str, AbsTask]
    ) -> Dict[str, DatasetConfigDataModel]:
        """
        After loading in the tasks, create the dataset information dictionary
        Parameters:
            tasks (Dict[str, AbsTask]): a dictionary mapping task names to tasks.

        Returns:
            a dictionary mapping dataset names to dataset configs.
        """
        eval_dataset_config = {}
        for task_name, task_object in tasks.items():
            dataset_config = task_object.get_dataset_config()
            for dataset_name, config in dataset_config.items():
                if dataset_name not in eval_dataset_config:
                    eval_dataset_config[dataset_name] = config
        return eval_dataset_config

    def create_dataloaders(
        self, dataset_config: Dict[str, DatasetConfigDataModel]
    ) -> Dict[str, AbsDatasetLoader]:
        """
        Create the dataloaders according to the dataset config. Doesn't load the data until the tasks are actually being run.

        Parameters:
            dataset_config (Dict[str, DatasetConfigDataModel]): A dictionary mapping dataset names to the config data models.

        Returns:
            a dictionary of dataloaders mapping dataset names to dataloader objects.
        """
        eval_dataloaders = {}
        for dataset_name, config in dataset_config.items():
            if isinstance(config, HFDatasetConfigDataModel):
                eval_dataloaders[dataset_name] = HFDatasetLoader(**config.model_dump())
            elif isinstance(config, GenericDatasetConfigDataModel):
                eval_dataloaders[dataset_name] = GenericDatasetConfigDataModel(
                    **config.model_dump()
                )
            else:
                self.logger.warning(
                    f"The dataset config passed in for {dataset_name} is not a valid dataset config data model. Skipping..."
                )
        return eval_dataloaders

    def load_datasets_for_task(
        self,
        dataset_names: List[str],
        splits: Union[str, List[str]] = "test",
    ) -> Dict[str, AbsDatasetLoader]:
        """
        Load the datasets through the dataloaders for a task.

        Parameters:
            dataset_names (List[str]): a list of names for the datasets to load.
            splits (Union[str, List[str]], optional): a single split or a list of splits.

        Return:
            a dictionary mapping dataset name to the corresponding dataloader object.
        """
        dataloaders_for_task = {}
        for dataset_name in dataset_names:
            if dataset_name not in self.dataloaders:
                self.logger.warning(
                    f"Dataset {dataset_name} was not included at task creation. Please double check if you've inputted the dataset config correctly!"
                )
            else:
                dataloader = self.dataloaders[dataset_name]
                dataloader.load(splits=splits)
                dataloaders_for_task[dataset_name] = dataloader
        return dataloaders_for_task

    def setup_logger(
        self, persist_log: bool = True, log_file_path: str = None
    ) -> logging.Logger:
        """
        set up a logger for logging all evaluator actions.
        Parameters:
            persist_log (bool, optional): whether to persist the logs or not.
            log_file_path (string, optional): the path to persis the log to. if none is provided, default to logs/target_run_log_<current time>.txt

        Returns:
            a logger with the correct file handling set up.
        """
        logger = logging.getLogger(__name__)
        logger.setLevel(logging.DEBUG)
        if persist_log:
            if not log_file_path:
                time_str = datetime.now().strftime("%Y-%m-%d %H:%M:%S")
                log_file_path = os.path.join("logs", f"./target_run_log_{time_str}.txt")
<<<<<<< HEAD
=======
            log_dir = os.path.dirname(log_file_path)
            if not os.path.exists(log_dir):
                os.makedirs(log_dir)
>>>>>>> 276c6ef7
            # Create file handler which logs even debug messages
            fh = logging.FileHandler(log_file_path)
            fh.setLevel(logging.DEBUG)

            # Create formatter and add it to the handler
            formatter = logging.Formatter(
                "%(asctime)s - %(name)s - %(levelname)s - %(message)s"
            )
            fh.setFormatter(formatter)

            # Add the handler to the logger
            logger.addHandler(fh)
        return logger

    def run(
        self,
        retriever: AbsRetrieverBase,
        splits: Union[str, List[str]] = "test",
        batch_size: int = 64,
        top_k: int = 5,
        **kwargs,
    ) -> Dict[str, TaskResultsDataModel]:
        """
        Call this function to run the tasks! Woohoo!!!

        Parameters:
            retriever (AbsRetrieverBase): a retriever that either inherits from AbsStandardizedEmbeddingRetriever or AbsCustomEmbeddingRetriver.
            splits (Union[str, List[str]], optional): splits of data to run the tasks on.
            batch_size (int, optional): number of queries / number of tables to pass to the retriever at once. TODO: figure out if this is still relevant?
            top_k (int, optional): top k tables to retrieve.
        """
        all_results = {}
        loaded_datasets = set()
        for task_name, task in self.tasks.items():
            self.logger.info(f"Start running {task_name}...")
            self.logger.info("Start checking for new corpus to embed...")
            # load the datasets needed
            dataset_names = task.get_dataset_config().keys()
            dataloaders_for_task = self.load_datasets_for_task(
                dataset_names=dataset_names, splits=splits
            )

            # call embed corpus on the retriever to embed/preprocess the tables
            for dataset_name in dataset_names:
                if dataset_name not in loaded_datasets:
                    if isinstance(retriever, AbsStandardizedEmbeddingRetriever):
                        embeddings = retriever.embed_corpus(
                            dataset_name,
                            self.dataloaders[dataset_name].convert_corpus_table_to(
                                retriever.get_expected_corpus_format()
                            ),
                        )
                        # TODO: figure out what to do with the embedding
                    elif isinstance(retriever, AbsCustomEmbeddingRetriever):
                        retriever.embed_corpus(
                            dataset_name,
                            self.dataloaders[dataset_name].convert_corpus_table_to(
                                retriever.get_expected_corpus_format()
                            ),
                        )
                    else:
                        self.logger.warning(
                            "the retriever passed in is in the wrong format! it doens't inherit from any target retriever classes. "
                        )

            self.logger.info("Finished embedding all new corpus!")

            # run the task!
            task_result = task.task_run(
                retriever=retriever,
                dataset_loaders=dataloaders_for_task,
                logger=self.logger,
                batch_size=batch_size,
                splits=splits,
                top_k=top_k,
                **kwargs,
            )
            all_results[task_name] = task_result
        self.logger.info("Finished running all tasks!")
        return all_results<|MERGE_RESOLUTION|>--- conflicted
+++ resolved
@@ -1,9 +1,5 @@
 from dataset_loaders.AbsDatasetLoader import AbsDatasetLoader
-<<<<<<< HEAD
-from dataset_loaders.HFDatasetLoader import HFDatasetLoader
-=======
 from dataset_loaders import HFDatasetLoader
->>>>>>> 276c6ef7
 from dataset_loaders.LoadersDataModels import (
     DatasetConfigDataModel,
     GenericDatasetConfigDataModel,
@@ -18,12 +14,7 @@
 from tasks.AbsTask import AbsTask
 from tasks import TableRetrievalTask
 from tasks.TasksDataModels import TaskResultsDataModel
-<<<<<<< HEAD
-import os
-from evaluators.utils import find_tasks
-=======
-
->>>>>>> 276c6ef7
+
 from datetime import datetime
 import logging
 import os
@@ -62,21 +53,13 @@
         self.logger.info(f"Finished loading tasks! Tasks loaded: {self.tasks.keys()}")
 
         self.logger.info("Started creating dataset information...")
-<<<<<<< HEAD
         self.dataset_info: Dict[str, DatasetConfigDataModel] = self.create_dataset_info(
-=======
-        self.dataset_info: dict[str, DatasetConfigDataModel] = self.create_dataset_info(
->>>>>>> 276c6ef7
             self.tasks
         )
         self.logger.info("Finished creating dataset config information.")
 
         self.logger.info("Started creating data loader objects...")
-<<<<<<< HEAD
         self.dataloaders: Dict[str, AbsDatasetLoader] = self.create_dataloaders(
-=======
-        self.dataloaders: dict[str, AbsDatasetLoader] = self.create_dataloaders(
->>>>>>> 276c6ef7
             self.dataset_info
         )
         self.logger.info("Finished creating dataset loaders. Finished setting up.")
@@ -131,11 +114,7 @@
             loaded_tasks[task_default_name] = task_class()
         return loaded_tasks
 
-<<<<<<< HEAD
     def get_loaded_tasks(self) -> List[str]:
-=======
-    def get_loaded_tasks(self) -> list[str]:
->>>>>>> 276c6ef7
         """
         Getter function for all the loaded tasks.
 
@@ -237,12 +216,9 @@
             if not log_file_path:
                 time_str = datetime.now().strftime("%Y-%m-%d %H:%M:%S")
                 log_file_path = os.path.join("logs", f"./target_run_log_{time_str}.txt")
-<<<<<<< HEAD
-=======
             log_dir = os.path.dirname(log_file_path)
             if not os.path.exists(log_dir):
                 os.makedirs(log_dir)
->>>>>>> 276c6ef7
             # Create file handler which logs even debug messages
             fh = logging.FileHandler(log_file_path)
             fh.setLevel(logging.DEBUG)
