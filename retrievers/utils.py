--- conflicted
+++ resolved
@@ -45,15 +45,11 @@
     return json.dumps(table_dict)
 
 
-<<<<<<< HEAD
-def markdown_table_str(nested_array: List[List], num_rows: int = 100):
+def markdown_table_str(nested_array: List[List], num_rows: int = 100) -> str:
     # TODO: evaluate different formatting: markdown vs json
-
-=======
-def markdown_table_with_headers(nested_array: List[List]) -> str:
     if not nested_array:
         return nested_array
->>>>>>> 33a4f9ed
+
     # the first row of the array is the header
     headers = nested_array[0]
     # The rest of the array are the data rows
