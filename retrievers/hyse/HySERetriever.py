import json
import os

import hnswlib
import instructor
import numpy as np
import pandas as pd
import pickle
import tqdm

from dotenv import load_dotenv
from openai import OpenAI
from pydantic import BaseModel
from typing import Dict, Iterable, Iterator, List, Tuple, Optional

from dictionary_keys import TABLE_COL_NAME, TABLE_ID_COL_NAME, DATABASE_ID_COL_NAME
from retrievers import AbsCustomEmbeddingRetriever, utils

<<<<<<< HEAD
from retrievers.AbsCustomEmbeddingRetriever import AbsCustomEmbeddingRetriever

=======
>>>>>>> d473a0c9
file_dir = os.path.dirname(os.path.realpath(__file__))
default_out_dir = os.path.join(file_dir, "retrieval_files", "hyse")


<<<<<<< HEAD
=======

class ResponseFormat(BaseModel):
    headers: List[List[str]]


>>>>>>> d473a0c9
class HySERetriever(AbsCustomEmbeddingRetriever):

    def __init__(
        self,
        out_dir: str = default_out_dir,
        expected_corpus_format: str = "nested array",
    ):
        super().__init__(expected_corpus_format)

        load_dotenv()

        self.client = OpenAI(
            api_key=os.getenv("OPENAI_API_KEY"),
        )
        self.out_dir = out_dir
        if not os.path.exists(self.out_dir):
            os.makedirs(self.out_dir, exist_ok=True)

    def retrieve(
        self,
        query: str,
        dataset_name: str,
        top_k: int,
        **kwargs,
    ) -> List[Tuple]:
        """
        Directly retrieves the predicted relevant tables for the query.

        Parameters:
            query (str): the actual query string.

            dataset_name (str): identifier for the dataset that these queries come from.
            since retrieval evaluation can be done for multiple datasets,
            use this as a way of choosing which dataset's corpus to retrieve from.

            top_k (int): the top k tables to retrieve for each query

            any additional kwargs you'd like to include.

        Returns:
            List[str]: the list of table ids of the retrieved tables.
        """
        with open(
            os.path.join(self.out_dir, f"corpus_index_{dataset_name}.pkl"), "rb"
        ) as f:
            corpus_index = pickle.load(f)

        with open(
            os.path.join(self.out_dir, f"db_table_ids_{dataset_name}.pkl"), "rb"
        ) as f:
            # stored separately as hnsw only takes int indices
            db_table_ids = pickle.load(f)

        s = 2
        # generate s hypothetical schemas for given query
        hypothetical_schemas_query = self.generate_hypothetical_schemas(query, s)

        # embed each hypothetical schema
        hypothetical_schema_embeddings = []
        for hypothetical_schema in hypothetical_schemas_query:
            hypothetical_schema_embeddings += [
                self.embed_query(table=hypothetical_schema)
            ]

        # Query dataset, k - number of the closest elements (returns 2 numpy arrays)
        retrieved_ids, distances = corpus_index.knn_query(
            np.array(hypothetical_schema_embeddings),
            # retrieves s*10 tables, 10 tables per hypothetical schema
            k=int(top_k / s),
        )

        # Get original table_ids (table names) from the retrieved integer identifiers for each in s hypothetical schemas
        retrieved_full_ids = []
        for i in range(s):
            retrieved_full_ids += [db_table_ids[id] for id in retrieved_ids[i]]

        return retrieved_full_ids


    def embed_corpus(self, dataset_name: str, corpus: Iterable[Dict]):
        """
        Function to embed the given corpus. This will be called in the evaluation pipeline before any retrieval.

        Parameters:
            dataset_name (str): the name of the corpus dataset.
            corpus (Iterable[Dict[str, List]]): an iterable of dicts, each being a batch of entries in the corpus dataset, containing database id, table id, the table contents (which the user can assume is in the format of self.expected_corpus_format), and context metadata (in these exact keys).
        Returns:
            nothing. the indexed embeddings are stored in a file.
        """
        if os.path.exists(os.path.join(self.out_dir, f"corpus_index_{dataset_name}.pkl")):
            return

        embedded_corpus = {}
<<<<<<< HEAD
        for corpus_dict in corpus:
            for db_id, table_id, table in zip(
                corpus_dict[DATABASE_ID_COL_NAME],
                corpus_dict[TABLE_ID_COL_NAME],
                corpus_dict[TABLE_COL_NAME],
            ):
=======
        for corpus_dict in tqdm.tqdm(corpus):
            for db_id, table_id, table in zip(corpus_dict[DATABASE_ID_COL_NAME], corpus_dict[TABLE_ID_COL_NAME], corpus_dict[TABLE_COL_NAME]):
>>>>>>> d473a0c9
                tup_id = (db_id, table_id)
                embedded_corpus[tup_id] = self.embed_query(table=table, id=tup_id)

        corpus_index = utils.construct_embedding_index(list(embedded_corpus.values()))

        # Store table embedding index and table ids in distinct files
        with open(
            os.path.join(self.out_dir, f"corpus_index_{dataset_name}.pkl"), "wb"
        ) as f:
            pickle.dump(corpus_index, f)

        with open(
            os.path.join(self.out_dir, f"db_table_ids_{dataset_name}.pkl"), "wb"
        ) as f:
            pickle.dump(list(embedded_corpus.keys()), f)

<<<<<<< HEAD
    def _embed_schema(self, table: List[List], id: Tuple = None) -> List[List]:
=======

    def embed_query(self, table: List[List], id: Tuple[int, str] = None) -> List[List]:
>>>>>>> d473a0c9
        """Embed table using default openai embedding model, only using table header for now."""
        try:
            table_str = utils.json_table_str(table)
            response = self.client.embeddings.create(
                model="text-embedding-3-small",
                # current: embed schema only
                # todo: add table values
                input=table_str,
            )
            return response.data[0].embedding
        except Exception as e:
            print("error on: ", id, e)
            return []

<<<<<<< HEAD
    def _construct_embedding_index(
        self, ids: List[Tuple], table_embeddings: List[List]
    ):

        # Constructing index
        corpus_index = hnswlib.Index(
            space="cosine", dim=len(table_embeddings[0])
        )  # possible options are l2, cosine or ip

        # Initializing index - the maximum number of elements should be known beforehand
        corpus_index.init_index(
            max_elements=len(table_embeddings), ef_construction=200, M=16
        )

        # Element insertion (can be called several times):
        corpus_index.add_items(
            np.asarray(table_embeddings),
            list(range(0, len(table_embeddings))),
        )

        # Controlling the recall by setting ef:
        corpus_index.set_ef(50)  # ef should always be > k

        return corpus_index
=======
>>>>>>> d473a0c9

    def generate_hypothetical_schemas(self, query: str, s: int) -> List[List]:
        """Generate a hypothetical schema relevant to answer the query."""

        client = instructor.from_openai(self.client)
        response_model = ResponseFormat

        # TODO: ensure correctness of output type and dimension
        response = client.chat.completions.create(
            model="gpt-4o-2024-05-13",
            messages=[
                {
                    "role": "system",
                    # todo: add table values
                    # todo: expand to multi-table
                    "content": f"""You are an assistant skilled in database schemas.""",
                },
                {
                    "role": "user",
                    "content": f"""
                        Generate exactly {s} table headers, which are different in semantics and size,
                        of tables which could answer the following query: {query}.

                        Return a nested list of size {s} in which each list contains table attributes (strings),
                        without any surrounding numbers or text.
                    """
                },
            ],
            response_model=response_model,
            temperature=0,
        )

        hypothetical_schemas = response.headers

        return hypothetical_schemas<|MERGE_RESOLUTION|>--- conflicted
+++ resolved
@@ -16,23 +16,15 @@
 from dictionary_keys import TABLE_COL_NAME, TABLE_ID_COL_NAME, DATABASE_ID_COL_NAME
 from retrievers import AbsCustomEmbeddingRetriever, utils
 
-<<<<<<< HEAD
-from retrievers.AbsCustomEmbeddingRetriever import AbsCustomEmbeddingRetriever
-
-=======
->>>>>>> d473a0c9
 file_dir = os.path.dirname(os.path.realpath(__file__))
 default_out_dir = os.path.join(file_dir, "retrieval_files", "hyse")
 
 
-<<<<<<< HEAD
-=======
 
 class ResponseFormat(BaseModel):
     headers: List[List[str]]
 
 
->>>>>>> d473a0c9
 class HySERetriever(AbsCustomEmbeddingRetriever):
 
     def __init__(
@@ -126,17 +118,8 @@
             return
 
         embedded_corpus = {}
-<<<<<<< HEAD
-        for corpus_dict in corpus:
-            for db_id, table_id, table in zip(
-                corpus_dict[DATABASE_ID_COL_NAME],
-                corpus_dict[TABLE_ID_COL_NAME],
-                corpus_dict[TABLE_COL_NAME],
-            ):
-=======
         for corpus_dict in tqdm.tqdm(corpus):
             for db_id, table_id, table in zip(corpus_dict[DATABASE_ID_COL_NAME], corpus_dict[TABLE_ID_COL_NAME], corpus_dict[TABLE_COL_NAME]):
->>>>>>> d473a0c9
                 tup_id = (db_id, table_id)
                 embedded_corpus[tup_id] = self.embed_query(table=table, id=tup_id)
 
@@ -153,12 +136,8 @@
         ) as f:
             pickle.dump(list(embedded_corpus.keys()), f)
 
-<<<<<<< HEAD
-    def _embed_schema(self, table: List[List], id: Tuple = None) -> List[List]:
-=======
 
     def embed_query(self, table: List[List], id: Tuple[int, str] = None) -> List[List]:
->>>>>>> d473a0c9
         """Embed table using default openai embedding model, only using table header for now."""
         try:
             table_str = utils.json_table_str(table)
@@ -173,33 +152,6 @@
             print("error on: ", id, e)
             return []
 
-<<<<<<< HEAD
-    def _construct_embedding_index(
-        self, ids: List[Tuple], table_embeddings: List[List]
-    ):
-
-        # Constructing index
-        corpus_index = hnswlib.Index(
-            space="cosine", dim=len(table_embeddings[0])
-        )  # possible options are l2, cosine or ip
-
-        # Initializing index - the maximum number of elements should be known beforehand
-        corpus_index.init_index(
-            max_elements=len(table_embeddings), ef_construction=200, M=16
-        )
-
-        # Element insertion (can be called several times):
-        corpus_index.add_items(
-            np.asarray(table_embeddings),
-            list(range(0, len(table_embeddings))),
-        )
-
-        # Controlling the recall by setting ef:
-        corpus_index.set_ef(50)  # ef should always be > k
-
-        return corpus_index
-=======
->>>>>>> d473a0c9
 
     def generate_hypothetical_schemas(self, query: str, s: int) -> List[List]:
         """Generate a hypothetical schema relevant to answer the query."""
