from dataset_loaders.LoadersDataModels import QueryForTasksDataModel
from retrievers.AbsRetrieverBase import AbsRetrieverBase
from retrievers.RetrieversDataModels import RetrievalResultDataModel

from abc import abstractmethod
<<<<<<< HEAD
from typing import List, Dict, Iterable
=======
from typing import Iterable, Iterator
>>>>>>> 276c6ef7


class AbsCustomEmbeddingRetriever(AbsRetrieverBase):
    """
    This interface includes the retrieve method and an encode method that doesn't expect a return value. If your retrieval tool already has table embedding/encoding persistence built in, this is the preferred class to inherit from for your custom retriever, as you can just ignore the encode method. At retrieval time, it is assumed that the **table embeddings are no longer needed to be provided** for the retrieval to work.
    Reasons for providing this encoding method is:
    - it's not expected of the users to deal with setting up `TargetDatasetloaders` directly, since at the time of instantiation it may be unclear which datasets needs to be preprocessed. We'd like to delegate this responsibilty to the `TARGET` class during the eval process.
    - remain symmetric to the `AbsStandardizedEmbeddingRetriever`
    Some possible reasons to inherit from this class and not `AbsStandardizedEmbeddingRetriever`:
    - you have a custom format of embedding for the tables (ie directory structure, file formats, etc).
    - your tool already deals with the persistence of the embedding, in which case the embedding method can just pass & do nothing.
    """

    def __init__(self, expected_corpus_format: str = "nested array"):
        """
        Parameters:
            expected_corpus_format (str, optional): a string indicating what corpus format (ie nested array, dictionary, pandas df, etc.) the `embed_corpus` function expects from its input.
        """
        super().__init__(expected_corpus_format=expected_corpus_format)

    def retrieve_batch(
        self,
        queries: List[QueryForTasksDataModel],
        dataset_name: str,
        top_k: int,
        **kwargs,
    ) -> List[RetrievalResultDataModel]:
        retrieval_results = []
        for query in queries:
            retrieval_results.append(
                RetrievalResultDataModel(
                    dataset_name=dataset_name,
                    query_id=query.query_id,
                    retrieval_results=self.retrieve(
                        query.query, dataset_name, top_k, **kwargs
                    ),
                )
            )
        return retrieval_results

    @abstractmethod
    def retrieve(
        self,
        query: str,
        dataset_name: str,
        top_k: int,
        **kwargs,
    ) -> List[str]:
        """
        Directly retrieves the corresponding tables for the query. Works under the assumption that the embeddings are available when this function is called, and the retriever should be able to get the right tables with the query provided without any additional information about the corpus.

        Parameters:
            query (str): the actual query string.

            dataset_name (str): identifier for the dataset that these queries come from. since retrieval evaluation can be done for multiple datasets, use this as a way of choosing which dataset's corpus to retrieve from.

            top_k (int): the top k tables to retrieve for each query

            any additional kwargs you'd like to include.

        Returns:
            List[str]: the list of table ids of the retrieved tables.
        """
        pass

    @abstractmethod
    def embed_corpus(self, dataset_name: str, corpus: Iterable[Dict]):
        """
        The function to embed the given corpus. This will be called in the evaluation pipeline before any retrieval. The corpus given will be in the same format as self.expected_corpus_format for flexibility.

        Parameters:
            dataset_name (str): the name of the corpus dataset.
            corpus (Iterable[Dict[str, object]]): an iterable of dictionaries, each dictionary mapping the table id to the table object (which the user can assume is in the format of self.expected_corpus_format).

        Returns:
            nothing. the persistence of the embedding must be dealt with the logic of this function itself, and the `retrieve` function should also know about the embedding results of this function so that retrieval can be done.
        """
        pass<|MERGE_RESOLUTION|>--- conflicted
+++ resolved
@@ -3,11 +3,7 @@
 from retrievers.RetrieversDataModels import RetrievalResultDataModel
 
 from abc import abstractmethod
-<<<<<<< HEAD
 from typing import List, Dict, Iterable
-=======
-from typing import Iterable, Iterator
->>>>>>> 276c6ef7
 
 
 class AbsCustomEmbeddingRetriever(AbsRetrieverBase):
