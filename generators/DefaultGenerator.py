--- conflicted
+++ resolved
@@ -9,18 +9,11 @@
 
 AZURE_DEPLOYMENT_NAME = os.getenv("AZURE_OPENAI_CHAT_DEPLOYMENT_NAME")
 AZURE_API_VER = os.getenv("AZURE_OPENAI_API_VERSION")
-<<<<<<< HEAD
-
-
-class DefaultGenerator(AbsGenerator):
-    def __init__(self):
-=======
 DEFAULT_SYSTEM_MESSAGE = "You are a data analyst who reads tables to answer questions."
 
 
 class DefaultGenerator(AbsGenerator):
     def __init__(self, system_message: str = DEFAULT_SYSTEM_MESSAGE):
->>>>>>> 276c6ef7
         super().__init__()
         self.language_model = AzureChatOpenAI(
             azure_deployment=AZURE_DEPLOYMENT_NAME,
@@ -29,15 +22,7 @@
         )
         self.chat_template = ChatPromptTemplate.from_messages(
             [
-<<<<<<< HEAD
-                SystemMessage(
-                    content=(
-                        "You are a data analyst who reads tables to answer questions."
-                    )
-                ),
-=======
                 SystemMessage(content=(system_message)),
->>>>>>> 276c6ef7
                 HumanMessagePromptTemplate.from_template(
                     "Please use the following table(s) to answer the query. Tables: {table_str}\nQuery: {query_str}"
                 ),
