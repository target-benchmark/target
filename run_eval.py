import json
import os
import time

from target_benchmark.evaluators.TARGET import TARGET
from target_benchmark.retrievers.hyse.HySERetriever import HySERetriever
from target_benchmark.retrievers.naive.HNSWOpenAIEmbeddingRetriever import (
    HNSWOpenAIEmbeddingRetriever,
)
from target_benchmark.retrievers.ottqa.OTTQARetriever import OTTQARetriever


class RetrieverEval:
    def __init__(
        self,
        retriever_name: str,
        retriever,
        tasks_list: list,
        out_dir: str,
        result_appendix: str = None,
        persist_log: str = True,
        log_file_path: str = None,
    ):
        self.retriever_name = retriever_name
        self.result_appendix = result_appendix

        self.out_dir = out_dir
        if not os.path.exists(self.out_dir):
            os.makedirs(self.out_dir, exist_ok=True)

        self.retriever = retriever

        self.target = TARGET(tasks_list)

    def run_eval(self, top_k=10):
        """Runs evaluation and writes results (retrieval, downsream task, total eval time) to a json file."""
        self.target.logger.info(f"starting {self.retriever_name}")
        start = time.time()
        res = self.target.run(self.retriever, split="validation", top_k=top_k, batch_size=100, debug=False)
        eval_time = time.time() - start

        num_schemas_appendix = ""
        if self.retriever_name == "HySE":
            num_schemas_appendix = f"_numschemas_{self.retriever.num_schemas}_withquery_{self.retriever.with_query}"

        if self.retriever_name in ["OTTQA", "NoContext"]:
            self.retriever.num_rows = ""

        res_dict = {}
        for task_name, task_dict in res.items():
            for dataset_name, dataset_dict in task_dict.items():
                res_dict["performance"] = dataset_dict.model_dump()
                res_dict["eval_time"] = eval_time

                with open(
                    # outdir includes retriever name already
                    os.path.join(
                        self.out_dir,
                        f"eval_{task_name}_{dataset_name}_numrows_{self.retriever.num_rows}{num_schemas_appendix}_{self.result_appendix}.json",
                    ),
                    "w",
                ) as f:
                    json.dump(res_dict, f)


if __name__ == "__main__":
    # TODO: fix creation of dirs
    # TODO: make retrieval class keywords+functionality consistent in terms of paths

    tasks_list = ["Table Question Answering Task", "Fact Verification Task"]
    
    model_name = "openai"
    out_dir = os.path.join(
        os.path.dirname(os.path.abspath(__file__)), f"retrieval_files/hyse/{model_name}"
    )
    for aggregated in [False, True]:
        for with_query in [False, True]:
            for num_rows in [0, 2]:
                for num_schemas in [1, 2, 5]:
                    hyse_retriever = HySERetriever(
                        out_dir,
                        model_name=model_name,
                        num_rows=num_rows,
                        num_schemas=num_schemas,
                        with_query=with_query,
                        aggregated=aggregated,
                    )
                    RetrieverEval(
                        retriever_name="HySE",
                        out_dir=out_dir,
                        retriever=hyse_retriever,
                        tasks_list=tasks_list,
                        result_appendix=f"numrows_{num_rows}_numschemas_{num_schemas}_aggregated_{aggregated}_withquery_{with_query}"
                    ).run_eval()

    model_name = "tapas"
    out_dir = os.path.join(
        os.path.dirname(os.path.abspath(__file__)), f"retrieval_files/hyse/{model_name}"
    )
    num_rows = 2
    num_schemas = 1
    for aggregated in [False, True]:
        for with_query in [False, True]:
            hyse_retriever = HySERetriever(
<<<<<<< HEAD
                out_dir=out_dir,
                model_name=model_name,
                num_rows=num_rows,
                # num_schemas does not matter
=======
                os.path.join(
                    os.path.dirname(os.path.abspath(__file__)), "retrieval_files/hyse"
                ),
                num_rows=2,
>>>>>>> 655689f4
                num_schemas=num_schemas,
                with_query=with_query,
                aggregated=aggregated,
            )
            RetrieverEval(
                retriever_name="HySE",
<<<<<<< HEAD
                out_dir=out_dir,
                retriever=hyse_retriever,
                tasks_list=tasks_list,
                result_appendix=f"numrows_{num_rows}_numschemas_{num_schemas}_aggregated_{aggregated}_withquery_{with_query}"
            ).run_eval()
    
    out_dir = os.path.join(
        os.path.dirname(os.path.abspath(__file__)), f"retrieval_files/hnswopenai"
    )
    for num_rows in [0, 2]:
        naive_openai_retriever = HNSWOpenAIEmbeddingRetriever(
            out_dir=out_dir,
            num_rows=num_rows,
        )
        RetrieverEval(
            retriever_name="HNSWOpenAI",
            out_dir=out_dir,
            retriever=naive_openai_retriever,
            tasks_list=tasks_list,
            result_appendix=f"numrows_{num_rows}"
        ).run_eval()

    out_dir = os.path.join(
        os.path.dirname(os.path.abspath(__file__)), f"retrieval_files/ottqa"
    )
    # OTTQA retriever
    for encoding in ["bm25", "tfidf"]:
        for withtitle in [True]:#, False]:
            ottqa_retriever = OTTQARetriever(encoding=encoding, out_dir=out_dir, withtitle=withtitle)
            RetrieverEval(
                retriever_name="OTTQA",
                out_dir=out_dir,
                retriever=ottqa_retriever,
                tasks_list=tasks_list,
                result_appendix=f"encoding_{encoding}_withtitle_{withtitle}"
            ).run_eval()


    out_dir = os.path.join(
        os.path.dirname(os.path.abspath(__file__)), f"retrieval_files/analysis"
    )
    analysis_nocontext_retriever = NoContextRetriever(out_dir=out_dir)
    RetrieverEval(
        retriever_name="NoContext", 
        out_dir=out_dir,
        retriever=analysis_nocontext_retriever,
        tasks_list=tasks_list
=======
                retriever=hyse_retriever,
                tasks_list=tasks_list,
                result_appendix="agg",
            ).run_eval()

    # for num_rows in [0, 1, 2, 5]:
    naive_openai_retriever = HNSWOpenAIEmbeddingRetriever(
        os.path.join(
            os.path.dirname(os.path.abspath(__file__)), "retrieval_files/hnswopenai"
        ),
        num_rows=2,
    )
    RetrieverEval(
        retriever_name="HNSWOpenAI",
        retriever=naive_openai_retriever,
        tasks_list=tasks_list,
    ).run_eval()

    # OTTQA BM25 retriever
    ottqa_retriever = OTTQARetriever(encoding="bm25")
    RetrieverEval(
        retriever_name="OTTQA",
        retriever=ottqa_retriever,
        tasks_list=tasks_list,
        result_appendix="bm25",
    ).run_eval()

    ottqa_retriever = OTTQARetriever(encoding="tfidf")
    RetrieverEval(
        retriever_name="OTTQA",
        retriever=ottqa_retriever,
        tasks_list=tasks_list,
        result_appendix="tfidf",
>>>>>>> 655689f4
    ).run_eval()<|MERGE_RESOLUTION|>--- conflicted
+++ resolved
@@ -102,24 +102,15 @@
     for aggregated in [False, True]:
         for with_query in [False, True]:
             hyse_retriever = HySERetriever(
-<<<<<<< HEAD
                 out_dir=out_dir,
                 model_name=model_name,
                 num_rows=num_rows,
-                # num_schemas does not matter
-=======
-                os.path.join(
-                    os.path.dirname(os.path.abspath(__file__)), "retrieval_files/hyse"
-                ),
-                num_rows=2,
->>>>>>> 655689f4
                 num_schemas=num_schemas,
                 with_query=with_query,
                 aggregated=aggregated,
             )
             RetrieverEval(
                 retriever_name="HySE",
-<<<<<<< HEAD
                 out_dir=out_dir,
                 retriever=hyse_retriever,
                 tasks_list=tasks_list,
@@ -167,39 +158,4 @@
         out_dir=out_dir,
         retriever=analysis_nocontext_retriever,
         tasks_list=tasks_list
-=======
-                retriever=hyse_retriever,
-                tasks_list=tasks_list,
-                result_appendix="agg",
-            ).run_eval()
-
-    # for num_rows in [0, 1, 2, 5]:
-    naive_openai_retriever = HNSWOpenAIEmbeddingRetriever(
-        os.path.join(
-            os.path.dirname(os.path.abspath(__file__)), "retrieval_files/hnswopenai"
-        ),
-        num_rows=2,
-    )
-    RetrieverEval(
-        retriever_name="HNSWOpenAI",
-        retriever=naive_openai_retriever,
-        tasks_list=tasks_list,
-    ).run_eval()
-
-    # OTTQA BM25 retriever
-    ottqa_retriever = OTTQARetriever(encoding="bm25")
-    RetrieverEval(
-        retriever_name="OTTQA",
-        retriever=ottqa_retriever,
-        tasks_list=tasks_list,
-        result_appendix="bm25",
-    ).run_eval()
-
-    ottqa_retriever = OTTQARetriever(encoding="tfidf")
-    RetrieverEval(
-        retriever_name="OTTQA",
-        retriever=ottqa_retriever,
-        tasks_list=tasks_list,
-        result_appendix="tfidf",
->>>>>>> 655689f4
     ).run_eval()