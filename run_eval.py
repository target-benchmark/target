import json
import os
import logging
import time
import unittest

from retrievers.hyse.HySERetriever import HySERetriever
from retrievers.naive.HNSWOpenAIEmbeddingRetriever import HNSWOpenAIEmbeddingRetriever
from retrievers.ottqa.OTTQARetriever import OTTQARetriever
from dataset_loaders.HFDatasetLoader import HFDatasetLoader
from evaluators.TARGET import TARGET
from tasks.QuestionAnsweringTask import QuestionAnsweringTask


class RetrieverEval:

    def __init__(
        self,
        retriever_name: str,
        retriever,
        tasks_list: list,
        result_appendix: str = None,
        persist_log: str = True,
        log_file_path: str = None,
    ):
        self.retriever_name = retriever_name
        self.result_appendix = result_appendix

        self.out_dir = os.path.join(
            os.path.dirname(os.path.abspath(__file__)),
            f"retrieval_files/{retriever_name.lower()}",
        )
        if not os.path.exists(self.out_dir):
            os.makedirs(self.out_dir, exist_ok=True)

        self.retriever = retriever

        self.target = TARGET(tasks_list)

<<<<<<< HEAD

    def run_eval(self, top_k=10):
=======
    def run_eval(self):
>>>>>>> 33a4f9ed
        """Runs evaluation and writes results (retrieval, downsream task, total eval time) to a json file."""
        self.target.logger.info(f"starting {self.retriever_name}")
        start = time.time()
        res = self.target.run(self.retriever, split="validation", top_k=top_k)
        eval_time = time.time() - start

        num_schemas_appendix = ""
        if self.retriever_name == "HySE":
            num_schemas_appendix = f"_numschemas_{self.retriever.num_schemas}_withquery_{self.retriever.with_query}"

        if self.retriever_name == "OTTQA":
            self.retriever.num_rows = ""

        res_dict = {}
        for task_name, task_dict in res.items():
            for dataset_name, dataset_dict in task_dict.items():
                res_dict["performance"] = dataset_dict.model_dump()
                res_dict["eval_time"] = eval_time

                with open(
<<<<<<< HEAD
                    # outdir includes retriever name already
                    os.path.join(self.out_dir, f"eval_{task_name}_{dataset_name}_numrows_{self.retriever.num_rows}{num_schemas_appendix}_{self.result_appendix}.json"), "w"
=======
                    os.path.join(
                        self.out_dir,
                        f"eval_{self.retriever_name}_{task_name}_{dataset_name}.json",
                    ),
                    "w",
>>>>>>> 33a4f9ed
                ) as f:
                    json.dump(res_dict, f)


if __name__ == "__main__":
    # TODO: fix creation of dirs
    # TODO: make retrieval class keywords+functionality consistent in terms of paths
<<<<<<< HEAD

    tasks_list = ["Table Question Answering Task", "Fact Verification Task"]

    for with_query in [False, True]:
        for num_schemas in [1, 2, 5]:
            hyse_retriever = HySERetriever(
                os.path.join(
                    os.path.dirname(os.path.abspath(__file__)), f"retrieval_files/hyse"
                ),
                num_rows=2,
                num_schemas=num_schemas,
                with_query=with_query,
            )
            RetrieverEval(retriever_name="HySE", retriever=hyse_retriever, tasks_list=tasks_list, result_appendix="agg").run_eval()
        
    # for num_rows in [0, 1, 2, 5]:
    naive_openai_retriever = HNSWOpenAIEmbeddingRetriever(
=======
    hyse_retriever = HySERetriever(
        os.path.join(
            os.path.dirname(os.path.abspath(__file__)), f"retrieval_files/hyse"
        )
    )
    RetrieverEval(retriever_name="HySE", retriever=hyse_retriever).run_eval()

    naive_openai_retriever = OpenAIEmbeddingRetriever(
>>>>>>> 33a4f9ed
        os.path.join(
            os.path.dirname(os.path.abspath(__file__)), f"retrieval_files/hnswopenai"
        ),
        num_rows=2,
    )
    RetrieverEval(retriever_name="HNSWOpenAI", retriever=naive_openai_retriever, tasks_list=tasks_list).run_eval()

    # OTTQA BM25 retriever
    ottqa_retriever = OTTQARetriever(encoding="bm25")
    RetrieverEval(retriever_name="OTTQA", retriever=ottqa_retriever, tasks_list=tasks_list, result_appendix="bm25").run_eval()

    ottqa_retriever = OTTQARetriever(encoding="tfidf")
    RetrieverEval(retriever_name="OTTQA", retriever=ottqa_retriever, tasks_list=tasks_list, result_appendix="tfidf").run_eval()<|MERGE_RESOLUTION|>--- conflicted
+++ resolved
@@ -37,12 +37,8 @@
 
         self.target = TARGET(tasks_list)
 
-<<<<<<< HEAD
 
     def run_eval(self, top_k=10):
-=======
-    def run_eval(self):
->>>>>>> 33a4f9ed
         """Runs evaluation and writes results (retrieval, downsream task, total eval time) to a json file."""
         self.target.logger.info(f"starting {self.retriever_name}")
         start = time.time()
@@ -63,16 +59,8 @@
                 res_dict["eval_time"] = eval_time
 
                 with open(
-<<<<<<< HEAD
                     # outdir includes retriever name already
                     os.path.join(self.out_dir, f"eval_{task_name}_{dataset_name}_numrows_{self.retriever.num_rows}{num_schemas_appendix}_{self.result_appendix}.json"), "w"
-=======
-                    os.path.join(
-                        self.out_dir,
-                        f"eval_{self.retriever_name}_{task_name}_{dataset_name}.json",
-                    ),
-                    "w",
->>>>>>> 33a4f9ed
                 ) as f:
                     json.dump(res_dict, f)
 
@@ -80,7 +68,6 @@
 if __name__ == "__main__":
     # TODO: fix creation of dirs
     # TODO: make retrieval class keywords+functionality consistent in terms of paths
-<<<<<<< HEAD
 
     tasks_list = ["Table Question Answering Task", "Fact Verification Task"]
 
@@ -98,16 +85,6 @@
         
     # for num_rows in [0, 1, 2, 5]:
     naive_openai_retriever = HNSWOpenAIEmbeddingRetriever(
-=======
-    hyse_retriever = HySERetriever(
-        os.path.join(
-            os.path.dirname(os.path.abspath(__file__)), f"retrieval_files/hyse"
-        )
-    )
-    RetrieverEval(retriever_name="HySE", retriever=hyse_retriever).run_eval()
-
-    naive_openai_retriever = OpenAIEmbeddingRetriever(
->>>>>>> 33a4f9ed
         os.path.join(
             os.path.dirname(os.path.abspath(__file__)), f"retrieval_files/hnswopenai"
         ),
