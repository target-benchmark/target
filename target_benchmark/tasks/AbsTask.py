--- conflicted
+++ resolved
@@ -418,15 +418,6 @@
             gold_db_id: str = query_batch[DATABASE_ID_COL_NAME][idx]
             gold_table_id: Union[str, List[str]] = query_batch[TABLE_ID_COL_NAME][idx]
             retrieval_result = new_retrieval_results[idx]
-<<<<<<< HEAD
-            print(db_id, table_id, retrieval_result)
-            if table_id == "N/A" or not table_id:
-                if str(db_id) in [result[0] for result in retrieval_result.retrieval_results]:
-                    self.true_positive += 1
-            else:
-                if (str(db_id), str(table_id)) in retrieval_result.retrieval_results:
-                    self.true_positive += 1
-=======
             if not isinstance(gold_table_id, list):
                 # Treat all datasets (even single-table settings) as a list
                 gold_table_id = [gold_table_id]
@@ -437,7 +428,6 @@
             self.total_tables += len(normalized_gold_tables)
             # Cap denominator at len(retrieval_result.retrieval_results) (aka `k`)
             self.total_tables_capped += min(len(normalized_gold_tables), len(retrieval_result.retrieval_results))
->>>>>>> bd0d52a0
             self.total_queries_processed += 1
 
     def _calculate_table_retrieval_performance(
