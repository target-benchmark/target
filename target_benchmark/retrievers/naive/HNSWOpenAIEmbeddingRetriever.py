import os
import pickle
from concurrent.futures import ThreadPoolExecutor, as_completed
from pathlib import Path
from typing import Dict, Iterable, List, Tuple, Union

import numpy as np
import tiktoken
import tqdm
from dotenv import load_dotenv
from openai import BadRequestError, OpenAI
from tenacity import retry, stop_after_attempt, wait_exponential

from target_benchmark.dictionary_keys import (
    DATABASE_ID_COL_NAME,
    TABLE_COL_NAME,
    TABLE_ID_COL_NAME,
)
from target_benchmark.retrievers import AbsCustomEmbeddingRetriever
from target_benchmark.retrievers.utils import (
    construct_embedding_index,
    markdown_table_str,
)

file_dir = os.path.dirname(os.path.realpath(__file__))
default_out_dir = os.path.join(file_dir, "retrieval_files", "openai")


class HNSWOpenAIEmbeddingRetriever(AbsCustomEmbeddingRetriever):
    """
    The difference with the DefaultOpenAIEmbeddingRetriever is that it uses the
    HNSW index for consistent evaluation with the HySE retriever.
    """

    def __init__(
        self,
        out_dir: str = None,
        embedding_model_id: str = "text-embedding-3-small",
        expected_corpus_format: str = "nested array",
        num_rows: Union[int, None] = None,
    ):
        super().__init__(expected_corpus_format=expected_corpus_format)

        load_dotenv()

        self.client = OpenAI(
            api_key=os.getenv("OPENAI_API_KEY"),
        )
        if not out_dir:
<<<<<<< HEAD
            self.out_dir = default_out_dir
        else:
            self.out_dir = out_dir
=======
            self.out_dir = Path(default_out_dir)
        else:
            self.out_dir = Path(out_dir)
>>>>>>> 83a3405f
        self.corpus_identifier = ""
        self.embedding_model_id = embedding_model_id
        # TODO: need to get this dynamically according to model id
        self.embedding_model_encoding = tiktoken.get_encoding("cl100k_base")
        self.num_rows = num_rows
        self.corpus_index = None
        self.db_table_ids = None

    @classmethod
    def get_default_out_dir(cls) -> str:
        return str(default_out_dir)

    @classmethod
    def get_default_out_dir(cls):
        return default_out_dir

    def retrieve(
        self,
        query: str,
        dataset_name: str,
        top_k: int,
        **kwargs,
    ):
        self._load_hnsw(self._get_corpus_identifier(dataset_name))
        query_embedding = self.embed_query(query)

        # Query dataset
        retrieved_ids, distances = self.corpus_index.knn_query(
            np.array(query_embedding), k=top_k
        )

        # Get original table_ids (table names) from the retrieved integer identifiers for each query
        retrieved_full_ids = [self.db_table_ids[id] for id in retrieved_ids[0]]

        return retrieved_full_ids

    def embed_corpus(self, dataset_name: str, corpus: Iterable[Dict]):
        """
        Function to embed the given corpus. This will be called in the evaluation pipeline before any retrieval.

        Parameters:
            dataset_name (str): the name of the corpus dataset.
            corpus (Iterable[Dict[str, List]]): an iterable of dicts, each being a batch of entries in the corpus dataset, containing database id, table id, the table contents (which the user can assume is in the format of self.expected_corpus_format), and context metadata (in these exact keys).
        Returns:
            nothing. the indexed embeddings are stored in a file.
        """
        self.out_dir.mkdir(parents=True, exist_ok=True)

        corpus_identifier = self._get_corpus_identifier(dataset_name)
        # get the paths to the persistence files
        idx_path, db_table_ids_path = self._construct_persistence_paths(
            corpus_identifier
        )

<<<<<<< HEAD
        if os.path.exists(os.path.join(self.out_dir, f"corpus_index_{self.corpus_identifier}.pkl")):
            return

        embedded_corpus = {}
        for corpus_dict in tqdm.tqdm(corpus):
            for db_id, table_id, table in zip(
                corpus_dict[DATABASE_ID_COL_NAME],
                corpus_dict[TABLE_ID_COL_NAME],
                corpus_dict[TABLE_COL_NAME],
            ):
                tup_id = (db_id, table_id)
                num_rows_to_include = self.num_rows
                while num_rows_to_include >= 0:
                    table_str = markdown_table_str(table, num_rows=num_rows_to_include)
                    num_tokens = len(self.embedding_model_encoding.encode(table_str))
                    if num_tokens < 8192:  # this is not great, need to remove hardcode in future
                        break
                    num_rows_to_include -= 10

                if num_rows_to_include != self.num_rows:
                    print(f"truncated input due to context length constraints, included {num_rows_to_include} rows")
                embedded_corpus[tup_id] = self.embed_query(table_str)

=======
        if idx_path.exists() and db_table_ids_path.exists():
            return

        embedded_corpus = self._embed_corpus_parallel(corpus)
>>>>>>> 83a3405f
        corpus_index = construct_embedding_index(list(embedded_corpus.values()))

        # Store table embedding index and table ids in distinct files
        with open(idx_path, "wb") as f:
            pickle.dump(corpus_index, f)

        with open(db_table_ids_path, "wb") as f:
            pickle.dump(list(embedded_corpus.keys()), f)

    @retry(
        reraise=True,
        stop=stop_after_attempt(5),
        wait=wait_exponential(multiplier=1, min=4, max=32),
    )
    def embed_query(self, query: str):
        try:
            response = self.client.embeddings.create(
                model=self.embedding_model_id,
                input=query,
            )
            return response.data[0].embedding
        except BadRequestError as e:
            print(type(query), len(query))
            raise e

    def _process_table(
        self, db_id: str, table_id: str, table: List[List[str]]
    ) -> Tuple[Tuple[str, str], str]:
        tup_id = (db_id, table_id)
        num_rows_to_include = len(table)
        if self.num_rows:
            num_rows_to_include = self.num_rows
        while num_rows_to_include >= 0:
            table_str = markdown_table_str(table, num_rows=num_rows_to_include)
            num_tokens = len(self.embedding_model_encoding.encode(table_str))
            if (
                num_tokens < 8192
            ):  # this is not great, need to remove hardcode in future
                break
            num_rows_to_include -= 10

        if self.num_rows and num_rows_to_include != self.num_rows:
            print(
                f"truncated input due to context length constraints, included {num_rows_to_include} rows"
            )
        return tup_id, self.embed_query(table_str)

    def _embed_corpus_parallel(self, corpus: Iterable[Dict]) -> Dict:
        with ThreadPoolExecutor() as executor:
            future_to_tup_id = [
                executor.submit(self._process_table, db_id, table_id, table)
                for corpus_dict in corpus
                for db_id, table_id, table in zip(
                    corpus_dict[DATABASE_ID_COL_NAME],
                    corpus_dict[TABLE_ID_COL_NAME],
                    corpus_dict[TABLE_COL_NAME],
                )
            ]
            embedded_corpus = {}
            for future in tqdm.tqdm(
                as_completed(future_to_tup_id), total=len(future_to_tup_id)
            ):
                tup_id, embedded_table = future.result()
                embedded_corpus[tup_id] = embedded_table

        return embedded_corpus

    def _construct_persistence_paths(self, corpus_identifier: str) -> Tuple[Path, Path]:
        idx_path = self.out_dir / f"corpus_index_{corpus_identifier}.pkl"
        db_table_ids_path = self.out_dir / f"db_table_ids_{corpus_identifier}.pkl"
        return idx_path, db_table_ids_path

    def _load_hnsw(self, corpus_identifier: str):
        # no need to reload if passed in id is the same as current id
        # and the index and mappings loaded
        if (
            corpus_identifier == self.corpus_identifier
            and self.corpus_index
            and self.db_table_ids
        ):
            return

        # get the paths to the persistence files
        idx_path, db_table_ids_path = self._construct_persistence_paths(
            corpus_identifier
        )

        # throw error if files don't exist
        if not idx_path.exists() or not db_table_ids_path.exists():
            raise RuntimeError("cannot find the relevant index files.")

        # load files
        with open(idx_path, "rb") as f:
            self.corpus_index = pickle.load(f)

        with open(db_table_ids_path, "rb") as f:
            # stored separately as hnsw only takes int indices
            self.db_table_ids = pickle.load(f)
        # update the corpus identifier
        self.corpus_identifier = corpus_identifier

    def _get_corpus_identifier(self, dataset_name: str) -> str:
        corpus_identifier = f"{dataset_name}_numrows_all"
        if self.num_rows is not None:
            corpus_identifier = f"{dataset_name}_numrows_{self.num_rows}"
        return corpus_identifier<|MERGE_RESOLUTION|>--- conflicted
+++ resolved
@@ -47,15 +47,9 @@
             api_key=os.getenv("OPENAI_API_KEY"),
         )
         if not out_dir:
-<<<<<<< HEAD
-            self.out_dir = default_out_dir
-        else:
-            self.out_dir = out_dir
-=======
             self.out_dir = Path(default_out_dir)
         else:
             self.out_dir = Path(out_dir)
->>>>>>> 83a3405f
         self.corpus_identifier = ""
         self.embedding_model_id = embedding_model_id
         # TODO: need to get this dynamically according to model id
@@ -68,10 +62,6 @@
     def get_default_out_dir(cls) -> str:
         return str(default_out_dir)
 
-    @classmethod
-    def get_default_out_dir(cls):
-        return default_out_dir
-
     def retrieve(
         self,
         query: str,
@@ -83,9 +73,7 @@
         query_embedding = self.embed_query(query)
 
         # Query dataset
-        retrieved_ids, distances = self.corpus_index.knn_query(
-            np.array(query_embedding), k=top_k
-        )
+        retrieved_ids, distances = self.corpus_index.knn_query(np.array(query_embedding), k=top_k)
 
         # Get original table_ids (table names) from the retrieved integer identifiers for each query
         retrieved_full_ids = [self.db_table_ids[id] for id in retrieved_ids[0]]
@@ -106,40 +94,12 @@
 
         corpus_identifier = self._get_corpus_identifier(dataset_name)
         # get the paths to the persistence files
-        idx_path, db_table_ids_path = self._construct_persistence_paths(
-            corpus_identifier
-        )
+        idx_path, db_table_ids_path = self._construct_persistence_paths(corpus_identifier)
 
-<<<<<<< HEAD
-        if os.path.exists(os.path.join(self.out_dir, f"corpus_index_{self.corpus_identifier}.pkl")):
-            return
-
-        embedded_corpus = {}
-        for corpus_dict in tqdm.tqdm(corpus):
-            for db_id, table_id, table in zip(
-                corpus_dict[DATABASE_ID_COL_NAME],
-                corpus_dict[TABLE_ID_COL_NAME],
-                corpus_dict[TABLE_COL_NAME],
-            ):
-                tup_id = (db_id, table_id)
-                num_rows_to_include = self.num_rows
-                while num_rows_to_include >= 0:
-                    table_str = markdown_table_str(table, num_rows=num_rows_to_include)
-                    num_tokens = len(self.embedding_model_encoding.encode(table_str))
-                    if num_tokens < 8192:  # this is not great, need to remove hardcode in future
-                        break
-                    num_rows_to_include -= 10
-
-                if num_rows_to_include != self.num_rows:
-                    print(f"truncated input due to context length constraints, included {num_rows_to_include} rows")
-                embedded_corpus[tup_id] = self.embed_query(table_str)
-
-=======
         if idx_path.exists() and db_table_ids_path.exists():
             return
 
         embedded_corpus = self._embed_corpus_parallel(corpus)
->>>>>>> 83a3405f
         corpus_index = construct_embedding_index(list(embedded_corpus.values()))
 
         # Store table embedding index and table ids in distinct files
@@ -165,9 +125,7 @@
             print(type(query), len(query))
             raise e
 
-    def _process_table(
-        self, db_id: str, table_id: str, table: List[List[str]]
-    ) -> Tuple[Tuple[str, str], str]:
+    def _process_table(self, db_id: str, table_id: str, table: List[List[str]]) -> Tuple[Tuple[str, str], str]:
         tup_id = (db_id, table_id)
         num_rows_to_include = len(table)
         if self.num_rows:
@@ -175,16 +133,12 @@
         while num_rows_to_include >= 0:
             table_str = markdown_table_str(table, num_rows=num_rows_to_include)
             num_tokens = len(self.embedding_model_encoding.encode(table_str))
-            if (
-                num_tokens < 8192
-            ):  # this is not great, need to remove hardcode in future
+            if num_tokens < 8192:  # this is not great, need to remove hardcode in future
                 break
             num_rows_to_include -= 10
 
         if self.num_rows and num_rows_to_include != self.num_rows:
-            print(
-                f"truncated input due to context length constraints, included {num_rows_to_include} rows"
-            )
+            print(f"truncated input due to context length constraints, included {num_rows_to_include} rows")
         return tup_id, self.embed_query(table_str)
 
     def _embed_corpus_parallel(self, corpus: Iterable[Dict]) -> Dict:
@@ -199,9 +153,7 @@
                 )
             ]
             embedded_corpus = {}
-            for future in tqdm.tqdm(
-                as_completed(future_to_tup_id), total=len(future_to_tup_id)
-            ):
+            for future in tqdm.tqdm(as_completed(future_to_tup_id), total=len(future_to_tup_id)):
                 tup_id, embedded_table = future.result()
                 embedded_corpus[tup_id] = embedded_table
 
@@ -215,17 +167,11 @@
     def _load_hnsw(self, corpus_identifier: str):
         # no need to reload if passed in id is the same as current id
         # and the index and mappings loaded
-        if (
-            corpus_identifier == self.corpus_identifier
-            and self.corpus_index
-            and self.db_table_ids
-        ):
+        if corpus_identifier == self.corpus_identifier and self.corpus_index and self.db_table_ids:
             return
 
         # get the paths to the persistence files
-        idx_path, db_table_ids_path = self._construct_persistence_paths(
-            corpus_identifier
-        )
+        idx_path, db_table_ids_path = self._construct_persistence_paths(corpus_identifier)
 
         # throw error if files don't exist
         if not idx_path.exists() or not db_table_ids_path.exists():
