import logging
import os
import shutil
import time
from datetime import datetime
from pathlib import Path
from typing import Dict, List, Literal, Tuple, Union

import numpy as np
from qdrant_client import QdrantClient, models
from tqdm import tqdm

from target_benchmark.dataset_loaders import (
    HFDatasetLoader,
    NeedleInHaystackDataLoader,
    Text2SQLDatasetLoader,
)
from target_benchmark.dataset_loaders.AbsDatasetLoader import AbsDatasetLoader
from target_benchmark.dataset_loaders.LoadersDataModels import (
    DatasetConfigDataModel,
    GenericDatasetConfigDataModel,
    HFDatasetConfigDataModel,
    NeedleInHaystackDatasetConfigDataModel,
    Text2SQLDatasetConfigDataModel,
)
from target_benchmark.dataset_loaders.utils import get_dummy_table_of_format
from target_benchmark.dictionary_keys import (
    CONTEXT_COL_NAME,
    DATABASE_ID_COL_NAME,
    METADATA_DB_ID_KEY_NAME,
    METADATA_TABLE_ID_KEY_NAME,
    TABLE_COL_NAME,
    TABLE_ID_COL_NAME,
)
from target_benchmark.evaluators.utils import (
    construct_dataset_name_for_eval,
    corpus_gen,
    find_tasks,
)
from target_benchmark.retrievers import (
    AbsCustomEmbeddingRetriever,
    AbsRetrieverBase,
    AbsStandardEmbeddingRetriever,
)
from target_benchmark.tasks import TableRetrievalTask, Text2SQLTask
from target_benchmark.tasks.AbsTask import AbsTask
from target_benchmark.tasks.TasksDataModels import (
    DownstreamTaskPerformanceDataModel,
    EmbeddingStatisticsDataModel,
    TaskResultsDataModel,
)


class TARGET:
    def __init__(
        self,
        downstream_tasks: Union[
            str,
            Tuple[str, Union[str, List[str]]],
            AbsTask,
            List[Union[str, Tuple[str, Union[str, List[str]]], AbsTask]],
        ] = None,
        persist_log: bool = True,
        log_file_path: str = None,
    ):
        """
        Pass in a list of task names for the evaluator to run. If no tasks are passed in, default table retrieval task will be created for running.

        Parameters:
            downstream_tasks (Union[str, Tuple[str, Union[str, List[str]]], AbsTask, List[Union[str, Tuple[str, Union[str, List[str]]], AbsTask]]], optional): tasks to perform. you can pass in either a single:
                - **str**: name of the single task to run.

                - **Tuple[str, Union[str, List[str]]]**: For granular control, specify the task name and the dataset(s) in a tuple. The tuple format is:
                    - `("Task Name", [<dataset_name>, <dataset_name>]
                    Example inputs:
                    - `("Table Question Answering Task", ["fetaqa", "ottqa"],)`
                    - `("Text to SQL Task", "spider-test",)`

                - AbsTask: a custom task. if a you want to run some task with a custom dataset that is not one of target's default datasets, you can first create the task object with the specified dataset configs, then simply pass the task object in here.

            OR you can pass in a list containing multiple of these items.
            persist_log (bool, optional): whether to persist the log to a file or not.
            log_file_path (string, optional): the path to persis the log to. if none is provided, default to target_run_log_<current time>.txt
        """

        # set up a logger for target
        self.logger = self.setup_logger(persist_log=persist_log, log_file_path=log_file_path)
        self.logger.info("Logger for TARGET is set up!")

        self.logger.info("Starting to load the specified tasks...")
        self.tasks: Dict[str, AbsTask] = self.load_tasks(downstream_tasks)
        self.logger.info(f"Finished loading tasks! Tasks loaded: {list(self.tasks.keys())}")

        self.logger.info("Started creating dataset information...")
        self.dataset_info = self.create_dataset_info(self.tasks)
        self.logger.info("Finished creating dataset config information. Finished setting up.")
        self.dataloaders: Dict[str, AbsDatasetLoader] = {}

    def load_tasks(
        self,
        downstream_tasks: Union[
            str,
            Tuple[str, Union[str, List[str]]],
            AbsTask,
            List[Union[str, Tuple[str, Union[str, List[str]]], AbsTask]],
        ] = None,
    ) -> Dict[str, AbsTask]:
        """
        Returns the task objects specified in the list of downstream tasks. If no tasks are specified, load the table retrieval task.

        Parameters:
            downstream_tasks (Union[str, Tuple[str, Union[str, List[str]]], AbsTask, List[Union[str, Tuple[str, Union[str, List[str]]], AbsTask]]], optional): tasks to perform. can be either a single:
                str: name of the single task to run.
                Tuple[str, Union[str, List[str]]]: if you'd like more granular control, you can specify the task name followed by a single dataset name or a list of dataset names. example inputs:
                    ("Table Question Answering Task", ["fetaqa", "ottqa", "gittables"])
                    ("Text to SQL Task", "spider-test")
                    NOTE: Datasets
                AbsTask: a custom task. if a you want to run some task with a custom dataset that is not one of target's default datasets, you can first create the task object with the specified dataset configs, then simply pass the task object in here.
            OR a list of containing multiple of these items. Be sure that any dataset is only mentioned once in your input.

        Returns:
            a dictionary mapping task names to task objects.
        """
        if not downstream_tasks:
            return {TableRetrievalTask.get_default_task_name(): TableRetrievalTask()}
        if not isinstance(downstream_tasks, List):
            downstream_tasks = [downstream_tasks]
        loaded_tasks = {}
        tasks_dict = find_tasks()
        for task in downstream_tasks:  # iterate through each of the passed in tasks
            if isinstance(task, str):  # if passed in task name
                if task in tasks_dict:
                    # check if task name exists in the available target tasks
                    task_class = tasks_dict[task]
                    task_default_name = task_class.get_default_task_name()
                    if task_default_name in loaded_tasks:
                        # warning for overwriting due to duplicate task names
                        self.logger.error(
                            f"task by name {task_default_name} already loaded. this action will overwrite the previously loaded task. be careful as this may not be intended behavior!"
                        )
                    # create a default instance of that task class
                    loaded_tasks[task_default_name] = task_class()
                else:
                    self.logger.warning(
                        f"task named {task} doesn't exist. please double check your input values. skipping this task..."
                    )
            elif isinstance(task, Tuple):
                # otherwise if it's an instance of tuple,
                # user specified task and datasets to run
                task_name, task_dataset_names = task
                # validating the dataset specified has the correct type
                if not isinstance(task_dataset_names, (str, List)):
                    wrong_type = type(task_dataset_names)
                    error_msg = f"task dataset info passed in for task {task_name} is not a string or a list of strings, but instead {wrong_type}. Please double check inputs!"
                    self.logger.error(error_msg)
                    raise ValueError(error_msg)
                if isinstance(task_dataset_names, str):
                    task_dataset_names = [task_dataset_names]
                # check that the task is one of the target default tasks
                if task_name in tasks_dict:
                    task_class = tasks_dict[task_name]
                    default_datasets = task_class.get_available_datasets()
                    needed_datasets = {}
                    # validating dataset names provided are a part of the default datasets for that class
                    for task_dataset_name in task_dataset_names:
                        if task_dataset_name not in default_datasets:
                            task_class_name = task_class.__name__
                            error_msg = f"provided dataset {task_dataset_name} is not one of the datasets available for task {task_name}. pls use `{task_class_name}.get_available_datasets()` to check what default datasets are available"
                            self.logger.error(error_msg)
                            raise ValueError(error_msg)
                        else:
                            needed_datasets[task_dataset_name] = default_datasets[task_dataset_name]

                    task_default_name = task_class.get_default_task_name()
                    if task_default_name in loaded_tasks:
                        self.logger.error(
                            f"task by name {task_default_name} already loaded. this action will overwrite the previously loaded task. be careful as this may not be intended behavior!"
                        )
                    # create the task with the specified dataset configs
                    loaded_tasks[task_default_name] = task_class(
                        datasets_config=needed_datasets,
                    )
                else:
                    self.logger.warning(
                        f"task named {task_name} doesn't exist. please double check your input values. skipping this task..."
                    )
            elif isinstance(task, AbsTask):  # if it's an instance of the tasks classes
                task_name = task.get_task_name()
                if task_name in loaded_tasks:  # warning for overwriting due to duplicate task names
                    self.logger.warning(
                        f"task by name {task_name} already loaded. this action will overwrite the previously loaded task. be careful as this may not be intended behavior!"
                    )
                # assign task to loaded tasks dictionary with the corresponding name
                loaded_tasks[task_name] = task
            else:
                wrong_type = type(task)
                error_msg = f"passed in an object {task} of type {wrong_type}. pls see documentation for the accepted types for the downstream tasks."
                self.logger.error(error_msg)
                raise ValueError(error_msg)
        return loaded_tasks

    def get_loaded_tasks(self) -> List[str]:
        """
        Getter function for all the loaded tasks.

        Returns:
            a list of task names of the loaded tasks. if no tasks are loaded, return an empty list.
        """
        if self.tasks is not None:
            return list(self.tasks.keys())
        else:
            return []

    def create_dataset_info(self, tasks: Dict[str, AbsTask]) -> Dict[str, DatasetConfigDataModel]:
        """
        After loading in the tasks, create the dataset information dictionary
        Parameters:
            tasks (Dict[str, AbsTask]): a dictionary mapping task names to tasks.

        Returns:
            a dictionary mapping dataset names to dataset configs.
        """
        eval_dataset_config = {}
        for _, task_object in tasks.items():
            dataset_config = task_object.get_dataset_config()
            for dataset_name, config in dataset_config.items():
                if dataset_name not in eval_dataset_config:
                    eval_dataset_config[dataset_name] = config
        return eval_dataset_config

    def create_dataloaders(
        self,
        dataset_config: Dict[str, DatasetConfigDataModel],
        split: Literal["test", "train", "validation"] = "test",
    ) -> Dict[str, AbsDatasetLoader]:
        """
        Create the dataloaders according to the dataset config.
        Doesn't load the data until the tasks are actually being run.

        Parameters:
            dataset_config (Dict[str, DatasetConfigDataModel]): A dictionary mapping dataset names to the config data models.

        Returns:
            a dictionary of dataloaders mapping dataset names to dataloader objects.
        """
        eval_dataloaders = {}
        for dataset_name, config in dataset_config.items():
            # if the dataset with the same name and the same split already exists, no need to do anything
            if dataset_name in self.dataloaders and config.split == self.dataloaders[dataset_name].split:
                continue
            if isinstance(config, NeedleInHaystackDatasetConfigDataModel):
                eval_dataloaders[dataset_name] = NeedleInHaystackDataLoader(**config.model_dump())
                continue
            config.split = split
            if isinstance(config, Text2SQLDatasetConfigDataModel):
                eval_dataloaders[dataset_name] = Text2SQLDatasetLoader(**config.model_dump())
            elif isinstance(config, HFDatasetConfigDataModel):
                eval_dataloaders[dataset_name] = HFDatasetLoader(**config.model_dump())
            elif isinstance(config, GenericDatasetConfigDataModel):
                eval_dataloaders[dataset_name] = GenericDatasetConfigDataModel(**config.model_dump())
            else:
                self.logger.warning(
                    f"The dataset config passed in for {dataset_name} is not a valid dataset config data model. Skipping..."
                )
        return eval_dataloaders

    def _load_datasets_for_task(
        self,
        task: AbsTask,
    ) -> Tuple[Dict[str, AbsDatasetLoader], Dict[str, NeedleInHaystackDataLoader]]:
        """
        Load the datasets through the dataloaders for a task.

        Parameters:
            dataset_names (List[str]): a list of names for the datasets to load.

        Return:
            two dictionaries mapping dataset name to the corresponding dataloader object:
            1. Tasks dataloaders.
            2. Needle in Haystack dataloaders
        """
        dataset_names = task.get_dataset_config().keys()
        task_dataloaders = {}
        nih_dataloaders = {}
        for dataset_name in dataset_names:
            if dataset_name not in self.dataloaders:
                self.logger.warning(
                    f"Dataset {dataset_name} was not included at task creation. "
                    "Please double check if you've inputted the dataset config correctly!"
                )
            else:
                dataloader = self.dataloaders[dataset_name]
                dataloader.load()
                if isinstance(dataloader, NeedleInHaystackDataLoader):
                    nih_dataloaders[dataset_name] = dataloader
                else:
                    task_dataloaders[dataset_name] = dataloader

        if isinstance(task, Text2SQLTask):
            # needle in haystack currently not compatible with text 2 sql.
            # TODO: need to check if gittables dataset can be directly stored in sql databases.
            for name, loader in task_dataloaders.items():
                assert isinstance(
                    loader, Text2SQLDatasetLoader
                ), f"data loader for dataset {name} is not a text to sql dataset."
            task.setup_database_dirs(task_dataloaders)

        task_dataloaders_updated_name = {}
        nih_dataloaders_lst = list(nih_dataloaders.values())
        # update dataset identifier to include id for nih datasets
        for dataloader in task_dataloaders.values():
            task_dataloaders_updated_name[construct_dataset_name_for_eval(dataloader, nih_dataloaders_lst)] = dataloader
        return task_dataloaders_updated_name, nih_dataloaders

    def setup_logger(self, persist_log: bool = True, log_file_path: str = None) -> logging.Logger:
        """
        set up a logger for logging all evaluator actions.
        Parameters:
            persist_log (bool, optional): whether to persist the logs or not.
            log_file_path (string, optional): the path to persis the log to. if none is provided, default to logs/target_run_log_<current time>.txt

        Returns:
            a logger with the correct file handling set up.
        """
        logger = logging.getLogger(__name__)
        logger.setLevel(logging.DEBUG)
        if persist_log:
            if not log_file_path:
                time_str = datetime.now().strftime("%Y-%m-%d %H:%M:%S")
                log_file_path = os.path.join("logs", f"./target_run_log_{time_str}.txt")
            log_dir = os.path.dirname(log_file_path)
            if not os.path.exists(log_dir):
                os.makedirs(log_dir)
            # Create file handler which logs even debug messages
            fh = logging.FileHandler(log_file_path)
            fh.setLevel(logging.DEBUG)

            # Create formatter and add it to the handler
            formatter = logging.Formatter("%(asctime)s - %(name)s - %(levelname)s - %(message)s")
            fh.setFormatter(formatter)

            # Add the handler to the logger
            logger.addHandler(fh)
        return logger

    def embed_with_standardized_embeddings(
        self,
        retriever: AbsStandardEmbeddingRetriever,
        dataset_name: str,
        dataloaders: List[AbsDatasetLoader],
        client: QdrantClient,
    ) -> Tuple[float, float, float]:
        """
        Create embeddings with retriever inheriting from `AbsStandardizedEmbeddingRetriever`. Includes an in-memory vector database for storage support. Should only be used after the dataloaders have been correctly loaded.

        Parameters:
            retriever (AbsStandardizedEmbeddingRetriever): the retriever object
            dataset_name (str): name of the dataset to embed
            client (QdrantClient): an in memory qdrant vector db
        """
        vec_size = len(
            retriever.embed_corpus(
                dataset_name,
                {
                    DATABASE_ID_COL_NAME: 1,
                    TABLE_ID_COL_NAME: "",
                    TABLE_COL_NAME: get_dummy_table_of_format(retriever.get_expected_corpus_format()),
                    CONTEXT_COL_NAME: {},
                },
            )
        )
        client.delete_collection(collection_name=dataset_name)
        client.create_collection(
            collection_name=dataset_name,
            vectors_config=models.VectorParams(size=vec_size, distance=models.Distance.COSINE),
        )
        cur_dataloader = self.dataloaders[dataset_name]
        total_entries = self._calculate_corpus_size(dataloaders)
        vectors = []
        metadata = []
        start_process_time = time.process_time()
        start_wall_clock_time = time.time()
        # TODO: support batching
        with tqdm(total=total_entries, desc="Embedding Tables...") as pbar:
            for dataloader in dataloaders:
                for entry in cur_dataloader.convert_corpus_table_to(retriever.get_expected_corpus_format()):
                    entry = {key: value[0] for key, value in entry.items()}
                    table_embedding = retriever.embed_corpus(dataset_name, entry)
                    vectors.append(table_embedding)
                    metadata.append(
                        {
                            METADATA_TABLE_ID_KEY_NAME: entry[TABLE_ID_COL_NAME],
                            METADATA_DB_ID_KEY_NAME: entry[DATABASE_ID_COL_NAME],
                        }
                    )
                    pbar.update(1)
        end_process_time = time.process_time()
        end_wall_clock_time = time.time()
        process_duration = end_process_time - start_process_time
        wall_clock_duration = end_wall_clock_time - start_wall_clock_time
        vectors = np.array(vectors)
        embedding_size = vectors.nbytes

        client.upload_collection(
            collection_name=dataset_name,
            vectors=vectors,
            payload=metadata,
        )
        return process_duration, wall_clock_duration, embedding_size

    def embed_with_custom_embeddings(
        self,
        retriever: AbsCustomEmbeddingRetriever,
        dataset_name: str,
        dataloaders: List[AbsDatasetLoader],
        batch_size: int,
    ) -> Tuple[float, float, float]:
        start_disk_usage = shutil.disk_usage("/").used
        start_process_time = time.process_time()
        start_wall_clock_time = time.time()
        retriever.embed_corpus(
            dataset_name,
            corpus_gen(dataloaders, retriever.get_expected_corpus_format(), batch_size),
        )
        end_process_time = time.process_time()
        end_wall_clock_time = time.time()
        process_duration = end_process_time - start_process_time
        wall_clock_duration = end_wall_clock_time - start_wall_clock_time

        end_disk_usage = shutil.disk_usage("/").used
        embedding_size = (end_disk_usage - start_disk_usage) * 1.0 / 1_000_000
        return process_duration, wall_clock_duration, embedding_size

    def _update_dataloaders(
        self,
        split: Literal["test", "train", "validation"] = "test",
    ):
        self.dataloaders.update(self.create_dataloaders(self.dataset_info, split))

    def _create_persistence_file(
        self,
        file_path: Union[str, None] = None,
    ) -> Union[Path, None]:
        path_to_persistence = None
        if file_path:
            path_to_persistence = Path(file_path)
            if not path_to_persistence.exists():
                self.logger.info(f"creating persistence file at {str(path_to_persistence)}")
                path_to_persistence.touch()
        return path_to_persistence

    def _calculate_corpus_size(self, dataloaders: List[AbsDatasetLoader]) -> int:
        tot_size = 0
        for loader in dataloaders:
            tot_size += loader.get_corpus_size()
        return tot_size

    def run(
        self,
        retriever: AbsRetrieverBase,
        split: Literal["test", "train", "validation"] = "test",
        batch_size: int = 1,
        top_k: int = 5,
        retrieval_results_dir: Union[str, None] = None,
        downstream_results_dir: Union[str, None] = None,
        **kwargs,
    ) -> Dict[str, TaskResultsDataModel]:
        # TODO: add resume
        """
        Call this function to run the tasks! Woohoo!!!

        Parameters:
            retriever (AbsRetrieverBase): a retriever that either inherits from AbsStandardEmbeddingRetriever or AbsCustomEmbeddingRetriver.
            split (Literal["test", "train", "validation"], optional): split of data to run the tasks on.
            batch_size (int, optional): number of queries / number of tables to pass to the retriever at once.
            top_k (int, optional): top k tables to retrieve.
        """
        self.logger.info("Started creating data loader objects...")
        self._update_dataloaders(split)

        all_results = {}
        loaded_datasets = set()
        embedding_stats = {}
        standardized = False
        if isinstance(retriever, AbsStandardEmbeddingRetriever):
            standardized = True
            client = QdrantClient(":memory:")
        elif isinstance(retriever, AbsCustomEmbeddingRetriever):
            standardized = False
            client = None
        else:
            self.logger.warning(
                "the retriever passed in is in the wrong format! it doens't inherit from any target retriever classes. "
            )

        for task_name, task in self.tasks.items():
            self.logger.info(f"Start running {task_name}...")
            self.logger.info("Start checking for new corpus to embed...")
            # load the datasets needed
            task_dataloaders, nih_dataloaders = self._load_datasets_for_task(task)
            nih_dataloaders = list(nih_dataloaders.values())
            # call embed corpus on the retriever to embed/preprocess the tables
            for dataset_name, task_dataloader in task_dataloaders.items():
                if dataset_name not in loaded_datasets:
                    task_dataloader_with_nih = [task_dataloader] + nih_dataloaders
                    size_of_corpus = self._calculate_corpus_size(task_dataloader_with_nih)
                    process_duration, wall_clock_duration, embedding_size = -1.0, -1.0, -1.0
                    if standardized:
                        process_duration, wall_clock_duration, embedding_size = self.embed_with_standardized_embeddings(
                            retriever, dataset_name, task_dataloader_with_nih, client
                        )
                    else:
                        process_duration, wall_clock_duration, embedding_size = self.embed_with_custom_embeddings(
                            retriever,
                            dataset_name,
                            task_dataloader_with_nih,
                            batch_size,
                        )
                    loaded_datasets.add(dataset_name)

                    # create embedding statistics data object to record latency & size of embedding
                    embedding_stats[dataset_name] = EmbeddingStatisticsDataModel(
                        embedding_creation_duration_process=round(process_duration, 5),
                        avg_embedding_creation_duration_process=round(process_duration / size_of_corpus, 5),
                        embedding_creation_duration_wall_clock=round(wall_clock_duration, 5),
                        avg_embedding_creation_duration_wall_clock=round(wall_clock_duration / size_of_corpus, 5),
                        embedding_size=round(embedding_size, 5),
                        avg_embedding_size=round(embedding_size / size_of_corpus, 5),
                    )

            self.logger.info("Finished embedding all new corpus!")

<<<<<<< HEAD
            path_to_retrieval_results = Path(retrieval_results_dir) if retrieval_results_dir else None
            path_to_downstream_results = Path(downstream_results_dir) if downstream_results_dir else None
=======
            path_to_retrieval_results = self._create_persistence_file(retrieval_results_file)
            path_to_downstream_results = self._create_persistence_file(downstream_results_file)
>>>>>>> d40365fc

            # run the task!
            task_result = task.task_run(
                retriever=retriever,
                dataset_loaders=task_dataloaders,
                logger=self.logger,
                batch_size=batch_size,
                top_k=top_k,
                client=client,
                path_to_retrieval_results_dir=path_to_retrieval_results,
                path_to_downstream_results_dir=path_to_downstream_results,
                **kwargs,
            )

            # add the embedding duration & sizes statistics to the results
            for dataset_name, results in task_result.items():
                results.embedding_statistics = embedding_stats[dataset_name]

            all_results[task_name] = task_result
        self.logger.info("Finished running all tasks!")
        return all_results

    def evaluate_downstream_task(
        self,
        retrieval_results_file: str,
        downstream_task_name: str,
        split: Literal["test", "train", "validation"] = "test",
        downstream_results_file: Union[str, None] = None,
    ) -> Dict[str, DownstreamTaskPerformanceDataModel]:
        path_to_persistence = Path(retrieval_results_file)
        if not path_to_persistence.exists():
            raise ValueError(f"path passed {retrieval_results_file} in does not exist!")

        loaded_tasks = self.get_loaded_tasks()
        if downstream_task_name not in loaded_tasks:
            raise ValueError(
                f"provided task {downstream_task_name} is not loaded! Loaded tasks include {loaded_tasks}. please create a TARGET object with the needed tasks."
            )
        task_to_run = self.tasks[downstream_task_name]
        self._update_dataloaders(split)
        task_dataloaders, _ = self._load_datasets_for_task(task_to_run)

        path_to_downstream_results = self._create_persistence_file(downstream_results_file)

        return task_to_run.evaluate_downstream(
            self.logger,
            task_dataloaders,
            retrieval_results_file,
            path_to_downstream_results,
        )<|MERGE_RESOLUTION|>--- conflicted
+++ resolved
@@ -530,13 +530,8 @@
 
             self.logger.info("Finished embedding all new corpus!")
 
-<<<<<<< HEAD
             path_to_retrieval_results = Path(retrieval_results_dir) if retrieval_results_dir else None
             path_to_downstream_results = Path(downstream_results_dir) if downstream_results_dir else None
-=======
-            path_to_retrieval_results = self._create_persistence_file(retrieval_results_file)
-            path_to_downstream_results = self._create_persistence_file(downstream_results_file)
->>>>>>> d40365fc
 
             # run the task!
             task_result = task.task_run(
