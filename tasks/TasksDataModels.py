from pydantic import BaseModel, Field
<<<<<<< HEAD
from typing import Dict, Optional
=======
from typing import Optional, Dict
>>>>>>> 3a643949


class RetrievalPerformanceDataModel(BaseModel):
    k: int = Field(default=5, description="k value for top k metrics.")
    accuracy: float = Field(description="the accuracy of the retrieval")
    precision: float = Field(default=None, description="the precision of the retrieval")
    recall: float = Field(default=None, description="the recall of the retrieval")


class DownstreamTaskPerformanceDataModel(BaseModel):
    task_name: str = Field(default=None, description="name of the downstream task")
    scores: Optional[Dict] = Field(
        default=None, description="all metrics with the metric name prepended."
    )


<<<<<<< HEAD
class TableQATaskPerformanceDataModel(DownstreamTaskPerformanceDataModel):
    task_name: str = Field(
        default="Table Question Answering Task",
=======
class FactVerificationTaskPerformanceDataModel(DownstreamTaskPerformanceDataModel):
    task_name: str = Field(
        default="Fact Verification Task",
>>>>>>> 3a643949
        description="name of the downstream task",
    )


class TaskResultsDataModel(BaseModel):
    retrieval_performance: RetrievalPerformanceDataModel
    downstream_task_performance: DownstreamTaskPerformanceDataModel<|MERGE_RESOLUTION|>--- conflicted
+++ resolved
@@ -1,9 +1,6 @@
 from pydantic import BaseModel, Field
-<<<<<<< HEAD
+from typing import Optional, Dict
 from typing import Dict, Optional
-=======
-from typing import Optional, Dict
->>>>>>> 3a643949
 
 
 class RetrievalPerformanceDataModel(BaseModel):
@@ -20,15 +17,16 @@
     )
 
 
-<<<<<<< HEAD
+class FactVerificationTaskPerformanceDataModel(DownstreamTaskPerformanceDataModel):
+    task_name: str = Field(
+        default="Fact Verification Task",
+        description="name of the downstream task",
+    )
+
+
 class TableQATaskPerformanceDataModel(DownstreamTaskPerformanceDataModel):
     task_name: str = Field(
         default="Table Question Answering Task",
-=======
-class FactVerificationTaskPerformanceDataModel(DownstreamTaskPerformanceDataModel):
-    task_name: str = Field(
-        default="Fact Verification Task",
->>>>>>> 3a643949
         description="name of the downstream task",
     )
 
