--- conflicted
+++ resolved
@@ -153,22 +153,6 @@
         top_k: int = 5,
         **kwargs,
     ) -> Dict[str, TaskResultsDataModel]:
-<<<<<<< HEAD
-        '''
-        Running the task.
-
-        Parameters: 
-            retriever (AbsRetrieverBase): a standardized or custom retriever.
-            dataset_loaders (Dict[str, AbsDatasetLoader]): a dictionary of dataset loaders needed to finish this task.
-            logger (Logger): a logger object for logging.
-            batch_size (int): number of queries to process at once.
-            splits (Union[str, List[str]]): which splits of a particular dataset to run. defaults to test.
-            top_k (int): an integer for the top k tables to retrieve.
-        
-        Returns:
-            a dictionary mapping the dataset names to the task results.
-        '''
-=======
         """
         Executes a retrieval task using the specified retriever and dataset loaders.
 
@@ -184,7 +168,6 @@
         Returns:
             A dictionary with the results of the retrieval task. Maps dataset name to a task result data model object. The task result data model object records both the retrieval performance and the downstream generation results.
         """
->>>>>>> 1b05173b
         assert (
             self.dataset_config.keys() <= dataset_loaders.keys()
         ), f"task's dataset config is not a subset of the dataset loaders passed in! \ntask dataset config: {self.dataset_config.keys()}\ndataset loaders passed in: {dataset_loaders.keys()}"
@@ -204,16 +187,11 @@
                 retrieved_tables = self._get_retrieval_results(
                     retriever, query_batch, table_id_to_table, dataset_name, top_k, **kwargs
                 )
-<<<<<<< HEAD
-                self._update_retrieval_results(query_batch, retrieved_tables)
-                downstream_task_results = self._get_downstream_task_results(
-=======
                 self._update_retrieval_metrics(query_batch, retrieved_tables)
                 self._fill_retrieval_results_with_table_strs(
                     retrieved_tables, table_id_to_table
                 )
                 downstream_results = self._get_downstream_task_results(
->>>>>>> 1b05173b
                     query_batch, retrieved_tables, dataset_name
                 )
                 logger.info(
@@ -225,9 +203,7 @@
                     f"number of queries processed: {self.total_queries_processed}"
                 )
             retrieval_performance = self._calculate_table_retrieval_performance(top_k)
-            downstream_task_performance = self._calculate_downstream_task_performance(
-                **kwargs
-            )
+            downstream_task_performance = self._calculate_downstream_task_performance(**kwargs)
 
             task_results[dataset_name] = TaskResultsDataModel(
                 retrieval_performance=retrieval_performance,
@@ -236,8 +212,6 @@
             logger.info(f"finished running task {self.task_name}")
         return task_results
 
-<<<<<<< HEAD
-=======
     def _fill_retrieval_results_with_table_strs(
         self,
         retrieval_results: List[RetrievalResultDataModel],
@@ -259,7 +233,6 @@
                 for table_id in result.retrieval_results
             ]
 
->>>>>>> 1b05173b
     def _get_retrieval_results(
         self,
         retriever: AbsRetrieverBase,
@@ -269,20 +242,6 @@
         top_k: int,
         **kwargs,
     ) -> List[RetrievalResultDataModel]:
-<<<<<<< HEAD
-        '''
-        Get the retrieval results for the query batch passed in.
-        Parameters:
-            retriever (AbsRetrieverBase): a standardized or custom retriever.
-            query_batch (List[QueryForTasksDataModel]): a list of query for task data model objects.
-            table_id_to_table (Dict[str, str]): a dictionary mapping table id to table strings.
-            dataset_name (str): name of the dataset that the queries come from.
-            top_k (int): an integer for the top k tables to retrieve.
-        
-        Returns:
-            a list of retrieval result data model objects corresponding to the input. 
-        '''
-=======
         """
         Retrieves the top k results for each query in the batch using the specified retriever from a dataset.
 
@@ -295,7 +254,6 @@
         Returns:
             A list of retrieval result data models, each containing the top k results for a query.
         """
->>>>>>> 1b05173b
         if isinstance(retriever, StandardizedEmbRetr):
             if CLIENT_KEY_NAME not in kwargs:
                 raise KeyError(
@@ -326,14 +284,6 @@
         query_batch: List[QueryForTasksDataModel],
         new_retrieved_tables: List[RetrievalResultDataModel],
     ) -> None:
-<<<<<<< HEAD
-        '''
-        Update retrieval results.
-        Parameters:
-            query_batch (List[QueryForTasksDataModel]): a list of query for task data model objects
-            new_retrieved_tables (List[RetrievalResultDataModel]): a list of retrieval result data model objects
-        '''
-=======
         """
         Updates the tracked retrieval metrics with the new retrieval results.
 
@@ -344,7 +294,6 @@
         Returns:
             None
         """
->>>>>>> 1b05173b
         for query, retrieval_result in zip(query_batch, new_retrieved_tables):
             if query.table_id in retrieval_result.retrieval_results:
                 self.true_positive += 1
@@ -354,14 +303,6 @@
         self, top_k: int
     ) -> RetrievalPerformanceDataModel:
         """
-<<<<<<< HEAD
-        Calculate the retrieval metrics after the table retrieval has been completed.
-        Parameters: 
-            top_k (int): top k tables retrieved
-
-        Returns:
-            a retrieval performance data model object to reflect the retrieval results.
-=======
         Calculate the retrieval performance after the table retrieval has been completed.
 
         Parameters:
@@ -369,7 +310,6 @@
 
         Returns:
             a retrieval performance data model that contains the accuracy of the retrieval for a dataset on this task.
->>>>>>> 1b05173b
         """
         performace = RetrievalPerformanceDataModel(
             k=top_k, accuracy=self.true_positive / self.total_queries_processed
@@ -387,17 +327,6 @@
         dataset_name: str,
     ) -> List[DownstreamGeneratedResultDataModel]:
         """
-<<<<<<< HEAD
-        All downstreams tasks should fill out this method. 
-        The RetrievalResultDataModel contains a list of table ids and a list of corresponding table strings. Uses the retrieval results to generate the downstream answer, and return the performance of the downstream generation.
-        Parameters:
-            query_batch (List[QueryForTasksDataModel]): a list of query for task data model objects
-            new_retrieved_tables (List[RetrievalResultDataModel]): a list of retrieval result data model objects. contains the table string representation.
-            dataset_name (string): name of the dataset that the queries came from.
-        
-        Returns:
-            a list of downstream generated result data model objects, containing the generated answer and the corresponding query.
-=======
         Given the query and the retrieval results, generate downstream task results. Uses the tasks's generator to generate the downstream task result.
 
         Parameters:
@@ -407,7 +336,6 @@
 
         Returns:
             a list of downstream generated result data model objects, contains query id to generate answer.
->>>>>>> 1b05173b
         """
         pass
 
@@ -418,19 +346,11 @@
         downstream_results: List[DownstreamGeneratedResultDataModel],
     ) -> None:
         """
-<<<<<<< HEAD
-        All downstreams tasks should fill out this method. 
-        Update any values you keep track of for the downstream tasks.
-        Parameters: 
-            query_batch (List[QueryForTasksDataModel]): a list of query for task data model objects
-            downstream_answers (List[DownstreamGeneratedResultDataModel]): downstream task generated answers, obtained from `_get_downstream_task_results` function.
-=======
         Update any values needed for the calculation of metrics for the downstream tasks. For example, if the task is table fact verification, update the tp, fp, tn, fn in order to caluclate f1, accuracy, etc.
 
         Parameters:
             query_batch (List[QueryForTasksDataModel]): Data model objects, contains gold tables and gold answer for the query.
             downstream_results (List[DownstreamGeneratedResultDataModel]): generated downstream answers.
->>>>>>> 1b05173b
         """
         pass
 
