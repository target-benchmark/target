--- conflicted
+++ resolved
@@ -22,17 +22,6 @@
 )
 from retrievers.RetrieversDataModels import RetrievalResultDataModel
 
-<<<<<<< HEAD
-from dataset_loaders.AbsDatasetLoader import AbsDatasetLoader
-from dataset_loaders.utils import markdown_table_with_headers
-from dataset_loaders.LoadersDataModels import (
-    QueryForTasksDataModel,
-    DatasetConfigDataModel,
-    HFDatasetConfigDataModel,
-    GenericDatasetConfigDataModel,
-)
-=======
->>>>>>> 276c6ef7
 
 from tasks.TasksDataModels import (
     RetrievalPerformanceDataModel,
@@ -43,11 +32,7 @@
 
 from abc import ABC, abstractmethod
 from logging import Logger
-<<<<<<< HEAD
-from dictionary_keys import *
 from typing import Union, List, Dict
-=======
->>>>>>> 276c6ef7
 
 
 class AbsTask(ABC):
@@ -89,10 +74,6 @@
         )
         if task_generator is None:
             self.task_generator = DefaultGenerator()
-<<<<<<< HEAD
-            print(f"type of generator: {type(self.task_generator)}", flush=True)
-=======
->>>>>>> 276c6ef7
         else:
             self.task_generator = task_generator
         self.true_positive = 0
@@ -219,13 +200,8 @@
 
     def _fill_retrieval_results_with_table_strs(
         self,
-<<<<<<< HEAD
         retrieval_results: List[RetrievalResultDataModel],
         table_id_to_tables: Dict[str, List[List]],
-=======
-        retrieval_results: list[RetrievalResultDataModel],
-        table_id_to_tables: dict[str, list[list]],
->>>>>>> 276c6ef7
     ) -> None:
         for result in retrieval_results:
             result.retrieved_tables = [
