from dataset_loaders.AbsDatasetLoader import AbsDatasetLoader
from dataset_loaders.LoadersDataModels import (
    QueryForTasksDataModel,
    DatasetConfigDataModel,
    HFDatasetConfigDataModel,
    GenericDatasetConfigDataModel,
)
from dataset_loaders.utils import markdown_table_with_headers

from dictionary_keys import *

from generators.AbsGenerator import AbsGenerator
from generators.DefaultGenerator import DefaultGenerator
from generators.GeneratorsDataModels import DownstreamGeneratedResultDataModel

from retrievers.AbsRetrieverBase import AbsRetrieverBase
from retrievers.AbsCustomEmbeddingRetriever import (
    AbsCustomEmbeddingRetriever as CustomEmbRetr,
)
from retrievers.AbsStandardizedEmbeddingRetriever import (
    AbsStandardizedEmbeddingRetriever as StandardizedEmbRetr,
)
from retrievers.RetrieversDataModels import RetrievalResultDataModel


from tasks.TasksDataModels import (
    RetrievalPerformanceDataModel,
    DownstreamTaskPerformanceDataModel,
    TaskResultsDataModel,
)


from abc import ABC, abstractmethod
from logging import Logger
from typing import Union, List, Dict


class AbsTask(ABC):

    def __init__(
        self,
        task_name: str = None,
        datasets_config: Dict[str, Dict[str, str]] = None,
        overwrite_default_datasets: bool = False,
        task_generator: AbsGenerator = None,
        **kwargs,
    ):
        """
        Construct a task to run. The task should have an unique name, a generator for the downstream task completion (if needed). The user can optionally pass in a dictionary of dataset configs for the dataloader to load any custom datasets for the class.
        Parameters:
            task_name (str): name of the task. should be an unique identifier.

            datasets_config (Dict[str, Dict[str, str]], optional): if the user wants to add any custom datasets to the task, they can do so by passing in a dictionary to specify the dataset configuration. for the outer dictionary, the key is the name of the dataset, and the value is another dictionary. for the inner dictionary, either paths to hf corpus & queries datasets or a local path to a generic dataset should be included.
            example for a huggingface dataset:
                {
                    'hf_corpus_path': 'target-benchmark/fetaqa-corpus',
                    'hf_queries_path': 'target-benchmark/fetaqa-queries'
                }
            example for a local generic dataset:
                {
                    'dataset_path': 'local/path/to/dataset/foler/'
                }

            overwrite_default_datasets (bool, optional): each task have a set of default datasets that will be tested on. if the user chooses to input some dataset config that has a dataset under the same name as one of the default sets, this boolean dictates whether to overwrite the default datasets or not. defaults to False, as no overwrites.

            task_generator (AbsGenerator, optional): each task as one corresponding generator for the downstream task. defaults to a default generator, just sends some openai api requests.
        """
        if task_name is None:
            self.task_name = self.get_default_task_name()
        else:
            self.task_name: str = task_name
        self.dataset_config: Dict[str, DatasetConfigDataModel] = (
            self._construct_dataset_config(datasets_config, overwrite_default_datasets)
        )

        self.task_generator = (
            task_generator if task_generator is not None else DefaultGenerator()
        )
        self.true_positive = 0
        self.total_queries_processed = 0

    @classmethod
    @abstractmethod
    def get_default_task_name(cls) -> str:
        """
        Returns the default name of the task.
        """
        pass

    @classmethod
    @abstractmethod
    def get_available_metrics(cls) -> str:
        """
        Returns the metrics available for a class.
        """
        pass

    def get_task_name(self):
        """
        Returns the name of the task. NOTE: not the same as `get_default_task_name`. this name can be customized upon creation of the task.
        """
        return self.task_name

    def _construct_dataset_config(
        self,
        datasets_config: Dict[str, Dict[str, str]],
        overwrite_default_datasets: bool,
    ) -> Dict[str, DatasetConfigDataModel]:
        """
        builds the dataset config according to the user inputted dataset config (if any) and the default for the class.

        Parameters:
            datasets_config (Dict[str, Dict[str, str]]): user inputted datasets config dictionary.
            overwrite_default_datasets (bool): whether to overwrite the default datasets or not if the same name dataset is provided.

        Returns:
            a dictionary mapping the names of the dataset to the corresponding dataset configuration data model objects.
        """
        constructed_config: Dict[str, DatasetConfigDataModel] = (
            self._get_default_dataset_config()
        )
        if datasets_config is not None:
            for key, value in datasets_config.items():
                assert (
                    HF_DATASET_CONFIG_CORPUS_FIELD in value
                    and HF_DATASET_CONFIG_QUERIES_FIELD in value
                ) or GENERIC_DATASET_CONFIG_FIELD in value, f"user inputted data config for {key} is missing fields! (current config: {value})"
                if key not in constructed_config or overwrite_default_datasets:
                    if key not in value:
                        value[DATASET_NAME] = key
                    if HF_DATASET_CONFIG_CORPUS_FIELD in value:
                        constructed_config[key] = HFDatasetConfigDataModel(**value)
                    else:
                        constructed_config[key] = GenericDatasetConfigDataModel(**value)

        return constructed_config

    def get_dataset_config(self) -> Dict[str, DatasetConfigDataModel]:
        """
        Returns the dataset config of the task.

        Returns:
            a dictionary mapping dataset names to dataset config data models.
        """
        return self.dataset_config

    @abstractmethod
    def _get_default_dataset_config(self) -> Dict[str, DatasetConfigDataModel]:
        """
        Returns the default dataset config for the task. MUST be implemented by any inherited task class. For example, text-2-sql task would probably have SPIDER and BIRD as default datasets, thus the configs for these datasets should be included in this function when implementing the text-2-sql task class.
        """
        pass

    def task_run(
        self,
        retriever: AbsRetrieverBase,
        dataset_loaders: Dict[str, AbsDatasetLoader],
        logger: Logger,
        batch_size: int = 64,
        splits: Union[str, List[str]] = "test",
        top_k: int = 5,
        **kwargs,
    ) -> Dict[str, TaskResultsDataModel]:
        """
<<<<<<< HEAD
        Running the task.

        Parameters:
            retriever (AbsRetrieverBase): a standardized or custom retriever.
            dataset_loaders (Dict[str, AbsDatasetLoader]): a dictionary of dataset loaders needed to finish this task.
            logger (Logger): a logger object for logging.
            batch_size (int): number of queries to process at once.
            splits (Union[str, List[str]]): which splits of a particular dataset to run. defaults to test.
            top_k (int): an integer for the top k tables to retrieve.

        Returns:
            a dictionary mapping the dataset names to the task results.
=======
        Executes a retrieval task using the specified retriever and dataset loaders.

        Parameters:
            retriever (AbsRetrieverBase): The retriever instance to use for the task.
            dataset_loaders (Dict[str, AbsDatasetLoader]): Dictionary of dataset loaders keyed by dataset names.
            logger (Logger): Logger instance to log the task execution details.
            batch_size (int): The number of items to process in a single batch. Default is 64.
            splits (Union[str, List[str]], optional): Dataset split(s) to run the task on. Default is "test".
            top_k (int, optional): The top k tables to retrieve. Default is 5.
            **kwargs: Additional keyword arguments for fine-tuning the task execution.

        Returns:
            A dictionary with the results of the retrieval task. Maps dataset name to a task result data model object. The task result data model object records both the retrieval performance and the downstream generation results.
>>>>>>> 3a643949
        """
        assert (
            self.dataset_config.keys() <= dataset_loaders.keys()
        ), f"task's dataset config is not a subset of the dataset loaders passed in! \ntask dataset config: {self.dataset_config.keys()}\ndataset loaders passed in: {dataset_loaders.keys()}"

        assert isinstance(retriever, CustomEmbRetr) or isinstance(
            retriever, StandardizedEmbRetr
        ), f"the passed in retriever doesn't correctly inherit from the standardized or custom retriever classes!"

        task_results = {}

        logger.info(f"start task {self.task_name}")

        for dataset_name, dataset_loader in dataset_loaders.items():
            logger.info(f"running task on dataset {dataset_name}")
            table_id_to_table = dataset_loader.get_table_id_to_table(splits=splits)
            for query_batch in dataset_loader.get_queries_for_task(splits, batch_size):
                retrieved_tables = self._get_retrieval_results(
                    retriever,
                    query_batch,
                    table_id_to_table,
                    dataset_name,
                    top_k,
                    **kwargs,
                )
                self._update_retrieval_metrics(query_batch, retrieved_tables)
                self._fill_retrieval_results_with_table_strs(
                    retrieved_tables, table_id_to_table
                )
                downstream_results = self._get_downstream_task_results(
                    query_batch, retrieved_tables, dataset_name
                )
<<<<<<< HEAD
                self._update_downstream_task_results(
                    query_batch, downstream_task_results
                )
=======
                logger.info(
                    f"generated results {downstream_results}"
                )  # TODO: comment this out, this is for testing
                self._update_downstream_task_metrics(query_batch, downstream_results)
>>>>>>> 3a643949

                logger.info(
                    f"number of queries processed: {self.total_queries_processed}"
                )
            retrieval_performance = self._calculate_table_retrieval_performance(top_k)
            downstream_task_performance = self._calculate_downstream_task_performance(**kwargs)

            task_results[dataset_name] = TaskResultsDataModel(
                retrieval_performance=retrieval_performance,
                downstream_task_performance=downstream_task_performance,
            )
            logger.info(f"finished running task {self.task_name}")
        return task_results

    def _fill_retrieval_results_with_table_strs(
        self,
        retrieval_results: List[RetrievalResultDataModel],
        table_id_to_tables: Dict[str, List[List]],
    ) -> None:
        """
        Fills the retrieval result data model objects with Markdown table strings based on the table IDs stored in each retrieval result.

        Parameters:
            retrieval_results (List[RetrievalResultDataModel]): List of retrieval result data models to be filled with table strings.
            table_id_to_tables (Dict[str, List[List]]): Dictionary mapping table IDs to their corresponding table data in nested list format.

        Returns:
            None
        """
        for result in retrieval_results:
            result.retrieved_tables = [
                markdown_table_with_headers(table_id_to_tables[table_id])
                for table_id in result.retrieval_results
            ]

    def _get_retrieval_results(
        self,
        retriever: AbsRetrieverBase,
        query_batch: List[QueryForTasksDataModel],
        table_id_to_table: Dict[str, str],
        dataset_name: str,
        top_k: int,
        **kwargs,
    ) -> List[RetrievalResultDataModel]:
        """
<<<<<<< HEAD
        Get the retrieval results for the query batch passed in.
        Parameters:
            retriever (AbsRetrieverBase): a standardized or custom retriever.
            query_batch (List[QueryForTasksDataModel]): a list of query for task data model objects.
            table_id_to_table (Dict[str, str]): a dictionary mapping table id to table strings.
            dataset_name (str): name of the dataset that the queries come from.
            top_k (int): an integer for the top k tables to retrieve.

        Returns:
            a list of retrieval result data model objects corresponding to the input.
=======
        Retrieves the top k results for each query in the batch using the specified retriever from a dataset.

        Parameters:
            retriever (AbsRetrieverBase): The retriever for fetching the results.
            query_batch (List[QueryForTasksDataModel]): A list of queries for which results are to be retrieved.
            dataset_name (str): The name of the dataset to retrieve results from.
            top_k (int): The number of top results to retrieve for each query.

        Returns:
            A list of retrieval result data models, each containing the top k results for a query.
>>>>>>> 3a643949
        """
        if isinstance(retriever, StandardizedEmbRetr):
            if CLIENT_KEY_NAME not in kwargs:
                raise KeyError(
                    f"missing kwarg {CLIENT_KEY_NAME}, required for standardized retriever"
                )
            retrieval_results = retriever.retrieve_batch(
                queries=query_batch,
                dataset_name=dataset_name,
                top_k=top_k,
                client=kwargs.get(CLIENT_KEY_NAME),
            )
        elif isinstance(retriever, CustomEmbRetr):
            retrieval_results = retriever.retrieve_batch(
                queries=query_batch, dataset_name=dataset_name, top_k=top_k
            )
        else:
            raise ValueError(
                f"retriever passed in doesn't inherit from the base retriever classes! (is of type {type(retriever)})"
            )
        # complete the results data model objects with table strings
        self._fill_retrieval_results_with_table_strs(
            retrieval_results, table_id_to_table
        )
        return retrieval_results

    def _update_retrieval_metrics(
        self,
        query_batch: List[QueryForTasksDataModel],
        new_retrieved_tables: List[RetrievalResultDataModel],
    ) -> None:
        """
<<<<<<< HEAD
        Update retrieval results.
        Parameters:
            query_batch (List[QueryForTasksDataModel]): a list of query for task data model objects
            new_retrieved_tables (List[RetrievalResultDataModel]): a list of retrieval result data model objects
=======
        Updates the tracked retrieval metrics with the new retrieval results.

        Parameters:
            query_batch (List[QueryForTasksDataModel]): queries & the corresponding gold table and gold answer.
            new_retrieved_tables (List[RetrievalResultDataModel]): New retrieval result data models that contains the retrieval results.

        Returns:
            None
>>>>>>> 3a643949
        """
        for query, retrieval_result in zip(query_batch, new_retrieved_tables):
            if query.table_id in retrieval_result.retrieval_results:
                self.true_positive += 1
            self.total_queries_processed += 1

    def _calculate_table_retrieval_performance(
        self, top_k: int
    ) -> RetrievalPerformanceDataModel:
        """
<<<<<<< HEAD
        Calculate the retrieval metrics after the table retrieval has been completed.
        Parameters:
            top_k (int): top k tables retrieved
=======
        Calculate the retrieval performance after the table retrieval has been completed.

        Parameters:
            top_k (int): The top k tables to retrieved.
>>>>>>> 3a643949

        Returns:
            a retrieval performance data model that contains the accuracy of the retrieval for a dataset on this task.
        """
        performace = RetrievalPerformanceDataModel(
            k=top_k, accuracy=self.true_positive / self.total_queries_processed
        )

        self.true_positive = 0
        self.total_queries_processed = 0
        return performace

    @abstractmethod
    def _get_downstream_task_results(
        self,
        query_batch: List[QueryForTasksDataModel],
        retrieval_results: List[RetrievalResultDataModel],
        dataset_name: str,
    ) -> List[DownstreamGeneratedResultDataModel]:
        """
<<<<<<< HEAD
        All downstreams tasks should fill out this method.
        The RetrievalResultDataModel contains a list of table ids and a list of corresponding table strings. Uses the retrieval results to generate the downstream answer, and return the performance of the downstream generation.
        Parameters:
            query_batch (List[QueryForTasksDataModel]): a list of query for task data model objects
            new_retrieved_tables (List[RetrievalResultDataModel]): a list of retrieval result data model objects. contains the table string representation.
            dataset_name (string): name of the dataset that the queries came from.
=======
        Given the query and the retrieval results, generate downstream task results. Uses the tasks's generator to generate the downstream task result.

        Parameters:
            query_batch (List[QueryForTasksDataModel]): Datamodel objects, contains queries to generate answers for.
            retrieval_results (List[RetrievalResultDataModel]): retrieved tables.
            dataset_name (str): Name of the dataset.
>>>>>>> 3a643949

        Returns:
            a list of downstream generated result data model objects, contains query id to generate answer.
        """
        pass

    @abstractmethod
    def _update_downstream_task_metrics(
        self,
        query_batch: List[QueryForTasksDataModel],
        downstream_results: List[DownstreamGeneratedResultDataModel],
    ) -> None:
        """
<<<<<<< HEAD
        All downstreams tasks should fill out this method.
        Update any values you keep track of for the downstream tasks.
        Parameters:
            query_batch (List[QueryForTasksDataModel]): a list of query for task data model objects
            downstream_answers (List[DownstreamGeneratedResultDataModel]): downstream task generated answers, obtained from `_get_downstream_task_results` function.
=======
        Update any values needed for the calculation of metrics for the downstream tasks. For example, if the task is table fact verification, update the tp, fp, tn, fn in order to caluclate f1, accuracy, etc.

        Parameters:
            query_batch (List[QueryForTasksDataModel]): Data model objects, contains gold tables and gold answer for the query.
            downstream_results (List[DownstreamGeneratedResultDataModel]): generated downstream answers.
>>>>>>> 3a643949
        """
        pass

    @abstractmethod
    def _calculate_downstream_task_performance(
        self, **kwargs
    ) -> DownstreamTaskPerformanceDataModel:
        """
        All downstreams tasks should fill out this method.
        Uses whatever values that's been tracked & updated for the downstream task and calculate the metrics.
        Reset any values necessary (ie instance vars, class vars, etc.) for the new eval on the next dataset.
        Parameters:
            whatever needed.
        """
        pass

    def _fill_retrieval_results_with_table_strs(
        self,
        retrieval_results: List[RetrievalResultDataModel],
        table_id_to_tables: Dict[str, List[List]],
    ) -> None:
        """
        Complete the retrieval result data model objects by including all the table strings.
        """
        for result in retrieval_results:
            result.retrieved_tables = [
                markdown_table_with_headers(table_id_to_tables[table_id])
                for table_id in result.retrieval_results
            ]<|MERGE_RESOLUTION|>--- conflicted
+++ resolved
@@ -162,20 +162,6 @@
         **kwargs,
     ) -> Dict[str, TaskResultsDataModel]:
         """
-<<<<<<< HEAD
-        Running the task.
-
-        Parameters:
-            retriever (AbsRetrieverBase): a standardized or custom retriever.
-            dataset_loaders (Dict[str, AbsDatasetLoader]): a dictionary of dataset loaders needed to finish this task.
-            logger (Logger): a logger object for logging.
-            batch_size (int): number of queries to process at once.
-            splits (Union[str, List[str]]): which splits of a particular dataset to run. defaults to test.
-            top_k (int): an integer for the top k tables to retrieve.
-
-        Returns:
-            a dictionary mapping the dataset names to the task results.
-=======
         Executes a retrieval task using the specified retriever and dataset loaders.
 
         Parameters:
@@ -189,7 +175,6 @@
 
         Returns:
             A dictionary with the results of the retrieval task. Maps dataset name to a task result data model object. The task result data model object records both the retrieval performance and the downstream generation results.
->>>>>>> 3a643949
         """
         assert (
             self.dataset_config.keys() <= dataset_loaders.keys()
@@ -222,16 +207,10 @@
                 downstream_results = self._get_downstream_task_results(
                     query_batch, retrieved_tables, dataset_name
                 )
-<<<<<<< HEAD
-                self._update_downstream_task_results(
-                    query_batch, downstream_task_results
-                )
-=======
                 logger.info(
                     f"generated results {downstream_results}"
                 )  # TODO: comment this out, this is for testing
                 self._update_downstream_task_metrics(query_batch, downstream_results)
->>>>>>> 3a643949
 
                 logger.info(
                     f"number of queries processed: {self.total_queries_processed}"
@@ -277,18 +256,6 @@
         **kwargs,
     ) -> List[RetrievalResultDataModel]:
         """
-<<<<<<< HEAD
-        Get the retrieval results for the query batch passed in.
-        Parameters:
-            retriever (AbsRetrieverBase): a standardized or custom retriever.
-            query_batch (List[QueryForTasksDataModel]): a list of query for task data model objects.
-            table_id_to_table (Dict[str, str]): a dictionary mapping table id to table strings.
-            dataset_name (str): name of the dataset that the queries come from.
-            top_k (int): an integer for the top k tables to retrieve.
-
-        Returns:
-            a list of retrieval result data model objects corresponding to the input.
-=======
         Retrieves the top k results for each query in the batch using the specified retriever from a dataset.
 
         Parameters:
@@ -299,7 +266,6 @@
 
         Returns:
             A list of retrieval result data models, each containing the top k results for a query.
->>>>>>> 3a643949
         """
         if isinstance(retriever, StandardizedEmbRetr):
             if CLIENT_KEY_NAME not in kwargs:
@@ -332,12 +298,6 @@
         new_retrieved_tables: List[RetrievalResultDataModel],
     ) -> None:
         """
-<<<<<<< HEAD
-        Update retrieval results.
-        Parameters:
-            query_batch (List[QueryForTasksDataModel]): a list of query for task data model objects
-            new_retrieved_tables (List[RetrievalResultDataModel]): a list of retrieval result data model objects
-=======
         Updates the tracked retrieval metrics with the new retrieval results.
 
         Parameters:
@@ -346,7 +306,6 @@
 
         Returns:
             None
->>>>>>> 3a643949
         """
         for query, retrieval_result in zip(query_batch, new_retrieved_tables):
             if query.table_id in retrieval_result.retrieval_results:
@@ -357,24 +316,21 @@
         self, top_k: int
     ) -> RetrievalPerformanceDataModel:
         """
-<<<<<<< HEAD
-        Calculate the retrieval metrics after the table retrieval has been completed.
-        Parameters:
-            top_k (int): top k tables retrieved
-=======
         Calculate the retrieval performance after the table retrieval has been completed.
 
         Parameters:
             top_k (int): The top k tables to retrieved.
->>>>>>> 3a643949
 
         Returns:
             a retrieval performance data model that contains the accuracy of the retrieval for a dataset on this task.
         """
-        performace = RetrievalPerformanceDataModel(
-            k=top_k, accuracy=self.true_positive / self.total_queries_processed
-        )
-
+        if self.total_queries_processed != 0:
+            performace = RetrievalPerformanceDataModel(
+                k=top_k, accuracy=self.true_positive / self.total_queries_processed
+            )
+        else:
+            raise ValueError("haven't processed any queries!")
+        
         self.true_positive = 0
         self.total_queries_processed = 0
         return performace
@@ -387,21 +343,12 @@
         dataset_name: str,
     ) -> List[DownstreamGeneratedResultDataModel]:
         """
-<<<<<<< HEAD
-        All downstreams tasks should fill out this method.
-        The RetrievalResultDataModel contains a list of table ids and a list of corresponding table strings. Uses the retrieval results to generate the downstream answer, and return the performance of the downstream generation.
-        Parameters:
-            query_batch (List[QueryForTasksDataModel]): a list of query for task data model objects
-            new_retrieved_tables (List[RetrievalResultDataModel]): a list of retrieval result data model objects. contains the table string representation.
-            dataset_name (string): name of the dataset that the queries came from.
-=======
         Given the query and the retrieval results, generate downstream task results. Uses the tasks's generator to generate the downstream task result.
 
         Parameters:
             query_batch (List[QueryForTasksDataModel]): Datamodel objects, contains queries to generate answers for.
             retrieval_results (List[RetrievalResultDataModel]): retrieved tables.
             dataset_name (str): Name of the dataset.
->>>>>>> 3a643949
 
         Returns:
             a list of downstream generated result data model objects, contains query id to generate answer.
@@ -415,19 +362,11 @@
         downstream_results: List[DownstreamGeneratedResultDataModel],
     ) -> None:
         """
-<<<<<<< HEAD
-        All downstreams tasks should fill out this method.
-        Update any values you keep track of for the downstream tasks.
-        Parameters:
-            query_batch (List[QueryForTasksDataModel]): a list of query for task data model objects
-            downstream_answers (List[DownstreamGeneratedResultDataModel]): downstream task generated answers, obtained from `_get_downstream_task_results` function.
-=======
         Update any values needed for the calculation of metrics for the downstream tasks. For example, if the task is table fact verification, update the tp, fp, tn, fn in order to caluclate f1, accuracy, etc.
 
         Parameters:
             query_batch (List[QueryForTasksDataModel]): Data model objects, contains gold tables and gold answer for the query.
             downstream_results (List[DownstreamGeneratedResultDataModel]): generated downstream answers.
->>>>>>> 3a643949
         """
         pass
 
@@ -436,9 +375,10 @@
         self, **kwargs
     ) -> DownstreamTaskPerformanceDataModel:
         """
-        All downstreams tasks should fill out this method.
+        All downstreams tasks should fill out this method. 
         Uses whatever values that's been tracked & updated for the downstream task and calculate the metrics.
-        Reset any values necessary (ie instance vars, class vars, etc.) for the new eval on the next dataset.
+        Reset any values necessary (ie instance vars, class vars, etc.) for new eval on the next dataset.
+
         Parameters:
             whatever needed.
         """
