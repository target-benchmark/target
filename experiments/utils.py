import argparse
from pathlib import Path
from typing import List, Tuple

from target_benchmark.evaluators import TARGET
from target_benchmark.retrievers import (
    E5EmbeddingRetriever,
    HNSWOpenAIEmbeddingRetriever,
    LlamaIndexRetriever,
    OTTQARetriever,
    RowSerializationRetriever,
    StellaEmbeddingRetriever,
)


def parse_arguments():
    parser = argparse.ArgumentParser(description="Run downstream evals.")
    parser.add_argument("--retriever_name", type=str, help="name of the retriever")
    parser.add_argument("--num_rows", type=int, default=100, help="num rows to include for hnsw")
    parser.add_argument(
        "--persist",
        action="store_true",
        help="Whether to persist the data. Defaults to False.",
    )
    parser.add_argument("--retrieval_results_dir", type=str, default=None, help="folder to persist retrieval results.")
    parser.add_argument("--downstream_results_dir", type=str, default=None, help="folder to persist downstream results.")
    parser.add_argument(
        "--top_ks",
        type=str,
        default="1 5 10 25 50",
        help="Space separated list of top ks. for example '1 3 5 10'.",
    )
    parser.add_argument("--num_nih_tables", type=int, default=None, help="number of tables to include in the NIH dataset")
    args = parser.parse_args()
    args.top_ks = [int(k) for k in args.top_ks.split(" ")]
    return args


def run_eval_for_top_ks(
    retriever,
    retriever_name: str,
    top_ks: list[int],
    target: TARGET,
    dataset_name: str,
    split: str,
    retrieval_results_dir: str = None,
    downstream_results_dir: str = None,
):
    results = []
    print(f"dir for retrieval results: {retrieval_results_dir}")
    for top_k in top_ks:
        performance = target.run(
            retriever=retriever,
            split=split,
            batch_size=100,
            top_k=top_k,
            retrieval_results_dir=retrieval_results_dir,
            downstream_results_dir=downstream_results_dir,
            dataset_name_for_dir=dataset_name,
        )
        results.append(performance)
        print(performance)
    return results


def write_performances(results, dataset_name: str, retrieval_results_dir: str, downstream_results_dir: str):
    def write_to_file(dir: str):
        path = Path(dir) / dataset_name / "performances.jsonl"
        path.parent.mkdir(parents=True, exist_ok=True)
        with open(path, "w") as file:
            for result in results:
                file.write(str(result) + "\n")

    if downstream_results_dir:
        write_to_file(downstream_results_dir)
    elif retrieval_results_dir:
        write_to_file(retrieval_results_dir)


def initialize_retriever(retriever_name: str, num_rows: int = None, out_dir_appendix=None):
    if retriever_name == "llamaindex":
        return LlamaIndexRetriever()
    elif "hnsw_openai" in retriever_name:
        out_dir = None
        if out_dir_appendix:
            out_dir = Path(HNSWOpenAIEmbeddingRetriever.get_default_out_dir()) / out_dir_appendix
        return HNSWOpenAIEmbeddingRetriever(num_rows=num_rows, out_dir=out_dir)
    elif "tfidf_no_title" in retriever_name:
        return OTTQARetriever(encoding="tfidf", withtitle=False)
    elif "tfidf_with_title" in retriever_name:
        return OTTQARetriever(encoding="tfidf", withtitle=True)
    elif "bm25_no_title" in retriever_name:
        return OTTQARetriever(encoding="bm25", withtitle=False)
    elif "bm25_with_title" in retriever_name:
        return OTTQARetriever(encoding="bm25", withtitle=True)
    elif "stella" in retriever_name:
        return StellaEmbeddingRetriever(num_rows=num_rows)
<<<<<<< HEAD
    elif "row_serial" in retriever_name:
        return RowSerializationRetriever()
=======
    elif "e5" in retriever_name:
        return E5EmbeddingRetriever(num_rows=num_rows)
>>>>>>> e5085f4b
    else:
        raise ValueError(f"Passed in retriever {retriever_name} not yet supported")


def test_main(evals: List[Tuple[str, TARGET, str]]):
    args = parse_arguments()
    retriever_name = args.retriever_name
    num_rows = args.num_rows
    top_ks = args.top_ks
    retrieval_results_dir = args.retrieval_results_dir
    downstream_results_dir = args.downstream_results_dir
    retriever = initialize_retriever(retriever_name, num_rows)

    for dataset_name, target_eval, split in evals:
        results = run_eval_for_top_ks(
            retriever, retriever_name, top_ks, target_eval, dataset_name, split, retrieval_results_dir, downstream_results_dir
        )
        write_performances(results, dataset_name, retrieval_results_dir, downstream_results_dir)<|MERGE_RESOLUTION|>--- conflicted
+++ resolved
@@ -95,13 +95,10 @@
         return OTTQARetriever(encoding="bm25", withtitle=True)
     elif "stella" in retriever_name:
         return StellaEmbeddingRetriever(num_rows=num_rows)
-<<<<<<< HEAD
+    elif "e5" in retriever_name:
+        return E5EmbeddingRetriever(num_rows=num_rows)
     elif "row_serial" in retriever_name:
         return RowSerializationRetriever()
-=======
-    elif "e5" in retriever_name:
-        return E5EmbeddingRetriever(num_rows=num_rows)
->>>>>>> e5085f4b
     else:
         raise ValueError(f"Passed in retriever {retriever_name} not yet supported")
 
